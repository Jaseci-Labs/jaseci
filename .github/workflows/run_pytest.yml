--- conflicted
+++ resolved
@@ -1,8 +1,4 @@
-<<<<<<< HEAD
 name: Tests
-=======
-name: jaclang Tests
->>>>>>> 5d3c07a7
 
 on:
   pull_request:
