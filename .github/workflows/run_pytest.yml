--- conflicted
+++ resolved
@@ -22,11 +22,7 @@
       run: |
         python -m pip install --upgrade pip
         pip install -e .
-<<<<<<< HEAD
-        pip install pytest mtllm[image,video]
-=======
         pip install pytest
->>>>>>> 7f24a303
 
     - name: Run tests
       run: pytest -x