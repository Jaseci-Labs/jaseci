--- conflicted
+++ resolved
@@ -4,11 +4,7 @@
 from ..bi import serv_actions, config_setup
 from fastapi.testclient import TestClient
 
-<<<<<<< HEAD
-from .test_data import (  # noqa
-=======
 from .test_data import (
->>>>>>> 465fbf80
     model_config_default,
     train_config_default,
     test_infer_request,
