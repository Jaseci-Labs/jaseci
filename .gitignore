--- conflicted
+++ resolved
@@ -21,10 +21,6 @@
 js.session
 .idea
 mydatabase
-<<<<<<< HEAD
 
 #deprecated docs#
-/docs
-=======
-*Zone.Identifier
->>>>>>> cb6ada51
+/docs