--- conflicted
+++ resolved
@@ -295,7 +295,19 @@
             stdout_value,
         )
 
-<<<<<<< HEAD
+    def test_deferred_field(self) -> None:
+        """Test walking through edges."""
+        construct.root._jac_.edges.clear()
+        captured_output = io.StringIO()
+        sys.stdout = captured_output
+        jac_import("deferred_field", base_path=self.fixture_abs_path("./"))
+        sys.stdout = sys.__stdout__
+        stdout_value = captured_output.getvalue()
+        self.assertIn(
+            "5 15",
+            stdout_value,
+        )
+
     def test_gen_dot_builtin(self) -> None:
         """Test the dot gen of nodes and edges as a builtin."""
         construct.root._jac_.edges.clear()
@@ -304,18 +316,4 @@
         jac_import("builtin_dotgen", base_path=self.fixture_abs_path("./"))
         sys.stdout = sys.__stdout__
         stdout_value = captured_output.getvalue()
-        self.assertEqual(stdout_value.count("True"), 4)
-=======
-    def test_deferred_field(self) -> None:
-        """Test walking through edges."""
-        construct.root._jac_.edges.clear()
-        captured_output = io.StringIO()
-        sys.stdout = captured_output
-        jac_import("deferred_field", base_path=self.fixture_abs_path("./"))
-        sys.stdout = sys.__stdout__
-        stdout_value = captured_output.getvalue()
-        self.assertIn(
-            "5 15",
-            stdout_value,
-        )
->>>>>>> 8c850aea
+        self.assertEqual(stdout_value.count("True"), 4)