<<<<<<< HEAD
import:py from jaclang.core.llms, BaseLLM;
import:py from mtllm, Image;
=======
import:py from mtllm.llms, BaseLLM;
import:py from PIL, Image;
>>>>>>> 0ca7f3d1
import:py os;

obj model:BaseLLM: {
    can init {
        self.verbose = False;
        self.max_tries = 1;
    }
    can __infer__(meaning_in: str, **kwargs: dict) {
        print(kwargs);
        print(meaning_in);
        return "[Output] Something";
    }
}
glob llm = model();

can 'Solve the Given Math Question'
solve_math_question(question_img: 'Image of the Question': Image) -> 'Answer to the Question': str
by llm(method="Chain-of-Thoughts");

with entry {
    question_img = Image(os.path.join(os.path.dirname(__file__), 'math_question.jpg'));
    print(solve_math_question(question_img));
}<|MERGE_RESOLUTION|>--- conflicted
+++ resolved
@@ -1,10 +1,5 @@
-<<<<<<< HEAD
-import:py from jaclang.core.llms, BaseLLM;
-import:py from mtllm, Image;
-=======
 import:py from mtllm.llms, BaseLLM;
 import:py from PIL, Image;
->>>>>>> 0ca7f3d1
 import:py os;
 
 obj model:BaseLLM: {
