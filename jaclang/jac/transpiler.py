--- conflicted
+++ resolved
@@ -2,10 +2,6 @@
 from typing import Type, TypeVar
 
 import jaclang.jac.absyntree as ast
-<<<<<<< HEAD
-=======
-from jaclang.jac.lexer import JacLexer
->>>>>>> 0ac65b8d
 from jaclang.jac.parser import JacParser
 from jaclang.jac.passes import Pass
 from jaclang.jac.passes.blue import (
@@ -90,31 +86,31 @@
 def jac_file_formatter(
     file_path: str,
     base_dir: str = "",
-    target: Type[T] = JacFormatPass,
     schedule: list[Type[T]] = format_pass,
-) -> T:
+) -> JacFormatPass:
     """Convert a Jac file to an AST."""
+    target = JacFormatPass
     with open(file_path) as file:
-        tem_file = file.read()
-        lex = JacLexer(mod_path=file_path, input_ir=tem_file, base_path=base_dir)
+        source = ast.SourceString(file.read())
         prse = JacParser(
-            mod_path=file_path, input_ir=lex.ir, base_path=base_dir, prior=lex
+            mod_path=file_path, input_ir=source, base_path=base_dir, prior=None
         )
+        comments = prse.comments
 
     for i in schedule:
         if i == target:
             break
-        ast_ret = i(
+        prse = i(
             mod_path=file_path,
             input_ir=prse.ir,
             base_path=base_dir,
             prior=prse,
         )
-    ast_ret = target(
+    prse = target(
         mod_path=file_path,
-        input_ir=ast_ret.ir,
+        input_ir=prse.ir,
         base_path=base_dir,
-        prior=ast_ret,
-        comments=lex.comments,
+        prior=prse,
+        comments=comments,
     )
-    return ast_ret+    return prse