--- conflicted
+++ resolved
@@ -383,11 +383,7 @@
         kid: Sequence[AstNode],
         impl_mod: Optional[Module] = None,
         test_mod: Optional[Module] = None,
-<<<<<<< HEAD
-        module_registry: Optional[dict] = None,
-=======
         registry: Optional[Registry] = None,
->>>>>>> d6e6aea2
     ) -> None:
         """Initialize whole program node."""
         self.name = name
@@ -397,11 +393,7 @@
         self.impl_mod = impl_mod
         self.test_mod = test_mod
         self.mod_deps: dict[str, Module] = {}
-<<<<<<< HEAD
-        self.module_registry = module_registry
-=======
         self.registry = registry
->>>>>>> d6e6aea2
         AstNode.__init__(self, kid=kid)
         AstDocNode.__init__(self, doc=doc)
 
