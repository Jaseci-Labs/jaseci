--- conflicted
+++ resolved
@@ -153,15 +153,10 @@
   namespace: $j{namespace}
 data:
   prod_up: |-
-<<<<<<< HEAD
     # apt update; apt -y upgrade; apt -y install --no-install-recommends git g++;
     # git clone -b asplos https://github.com/Jaseci-Labs/jaseci-experiment.git;
     # apt-get install -y libsndfile1 libsndfile-dev ffmpeg
     # pip install -U soundfile
-=======
-    apt update; apt -y upgrade; apt -y install --no-install-recommends git g++;
-    git clone -b asplos https://github.com/Jaseci-Labs/jaseci-experiment.git;
->>>>>>> 89390eed
     cd jaseci-experiment;
     cd jaseci_core; source install.sh;
     cd ../jaseci_serv; source install.sh;
