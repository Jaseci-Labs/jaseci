apiVersion: v1
kind: Namespace
metadata:
  name: $j{namespace}
  labels:
    name: jaseci
---
apiVersion: v1
kind: ServiceAccount
metadata:
  name: jaseci-account
  namespace: $j{namespace}
---
apiVersion: rbac.authorization.k8s.io/v1
kind: ClusterRole
metadata:
  namespace: $j{namespace}
  name: jaseci-orc
rules:
  - apiGroups: [
      "",
      "admissionregistration.k8s.io",
      "apps",
      "autoscaling",
      "batch",
      "certificates.k8s.io",
      "extensions",
      "networking.k8s.io",
      "policy",
      "rbac.authorization.k8s.io",
      "storage.k8s.io",
      "v1",
      "apiextensions.k8s.io",
      "apm.k8s.elastic.co",
      "beat.k8s.elastic.co",
      "elasticsearch.k8s.elastic.co",
      "enterprisesearch.k8s.elastic.co",
      "kibana.k8s.elastic.co",
      "agent.k8s.elastic.co",
      "authorization.k8s.io",
      "autoscaling.k8s.elastic.co",
      "coordination.k8s.io",
      "maps.k8s.elastic.co",
      "stackconfigpolicy.k8s.elastic.co"
    ]
    resources: [
      "events",
      "certificatesigningrequests",
      "clusterroles",
      "clusterrolebindings",
      "configmaps",
      "cronjobs",
      "daemonsets",
      "deployments.apps",
      "deployments",
      "endpoints",
      "horizontalpodautoscalers",
      "ingresses",
      "ingresses/status",
      "jobs",
      "limitranges",
      "mutatingwebhookconfigurations",
      "namespaces",
      "networkpolicies",
      "nodes",
      "nodes/metrics",
      "nodes/proxy",
      "persistentvolumeclaims",
      "persistentvolumes",
      "poddisruptionbudgets",
      "pods",
      "replicasets",
      "replicationcontrollers",
      "resourcequotas",
      "secrets",
      "serviceaccounts",
      "services",
      "statefulsets",
      "storageclasses",
      "validatingwebhookconfigurations",
      "volumeattachments",
      "customresourcedefinitions",
      "apmservers",
      "apmservers/status",
      "apmservers/finalizers",
      "beats",
      "beats/finalizers",
      "beats/status",
      "elasticsearch",
      "elasticsearches",
      "elasticsearches/finalizers",
      "elasticsearches/status",
      "enterpriselicenses",
      "enterpriselicenses/status",
      "enterprisesearches",
      "enterprisesearches/finalizers",
      "enterprisesearches/status",
      "kibanas",
      "kibanas/status",
      "kibanas/finalizers",
      "agents",
      "agents/finalizers",
      "agents/status",
      "subjectaccessreviews",
      "elasticsearchautoscalers",
      "elasticsearchautoscalers/finalizers",
      "elasticsearchautoscalers/status",
      "leases",
      "elasticmapsservers",
      "elasticmapsservers/finalizers",
      "elasticmapsservers/status",
      "stackconfigpolicies",
      "stackconfigpolicies/finalizers",
      "stackconfigpolicies/status"
    ]
    verbs: ["get", "watch", "list", "update", "patch", "create", "delete", "deletecollection"]
  - nonResourceURLs: [
      "/metrics"
    ]
    verbs: ["get", "watch", "list", "update", "patch", "create", "delete"]
---
apiVersion: rbac.authorization.k8s.io/v1
kind: ClusterRoleBinding
metadata:
  name: jaseci-orc-rolebinding
  namespace: $j{namespace}
subjects:
  - kind: ServiceAccount
    name: jaseci-account
    namespace: $j{namespace}
roleRef:
  kind: ClusterRole
  name: jaseci-orc
  apiGroup: rbac.authorization.k8s.io
---
apiVersion: v1
kind: Service
metadata:
  name: jaseci
  namespace: $j{namespace}
spec:
  type: LoadBalancer
  selector:
    pod: jaseci
  ports:
    - protocol: TCP
      port: 80
      targetPort: 80
---
apiVersion: v1
kind: ConfigMap
metadata:
  name: jaseci-up
  namespace: $j{namespace}
data:
  prod_up: |-
    cd /;
    apt update; apt -y upgrade; apt -y install --no-install-recommends git g++;
<<<<<<< HEAD
    git clone -b asplos https://github.com/Jaseci-Labs/jaseci-experiment.git;
    cd jaseci-experiment;
    cd jaseci_core; source install.sh;
    cd ../jaseci_serv; source install.sh;
    cd ../jaseci_ai_kit/jac_nlp; pip install .;
=======
    git clone https://github.com/Jaseci-Labs/jaseci.git;
    cd jaseci;
    cd jaseci_core; source install.sh;
    cd ../jaseci_serv; source install.sh;
    cd /;
>>>>>>> 7c44da90
    jsserv wait_for_db && jsserv makemigrations base &&
    jsserv makemigrations && jsserv migrate;
    jsserv runserver 0.0.0.0:80;
---
apiVersion: apps/v1
kind: Deployment
metadata:
  name: jaseci
  namespace: $j{namespace}
spec:
  replicas: 1
  selector:
    matchLabels:
      pod: jaseci
  template:
    metadata:
      labels:
        pod: jaseci
      name: jaseci
    spec:
      serviceAccountName: jaseci-account
      containers:
        - name: jaseci
          image: jaseci/jaseci-experiment:1.4.0.12
          resources:
            requests:
              memory: "2Gi"
          imagePullPolicy: IfNotPresent
          command: [bash, -c, "source /script/prod_up"]
          ports:
            - containerPort: 80
          env:
            - name: KUBE_NAMESPACE
              valueFrom:
                fieldRef:
                  fieldPath: metadata.namespace

            - name: POSTGRES_USER
              valueFrom:
                secretKeyRef:
                  name: jaseci-db-credentials
                  key: user

            - name: POSTGRES_PASSWORD
              valueFrom:
                secretKeyRef:
                  name: jaseci-db-credentials
                  key: password

            - name: POSTGRES_HOST
              value: jaseci-db

            - name: DBNAME
              value: postgres

            - name: JSORC_DB_REGEN
              value: "true"

            - name: REDIS_HOST
              value: jaseci-redis

            - name: PROME_HOST
              value: jaseci-prometheus-server

            - name: ELASTIC_HOST
              value: jaseci-es-http

$j{env_vars}

          volumeMounts:
            - name: prod-script
              mountPath: /script
<<<<<<< HEAD
            - name: jac-nlp-volume
              mountPath: /root/.jaseci/models/
=======
            - name: jaseci-logs
              mountPath: /.jaseci_logs/
>>>>>>> 7c44da90

      volumes:
        - name: prod-script
          configMap:
            name: jaseci-up
<<<<<<< HEAD
        - name: jac-nlp-volume
          persistentVolumeClaim:
            claimName: jac-nlp-pvc
=======
        - name: jaseci-logs
          persistentVolumeClaim:
            claimName: jaseci-logs
---
apiVersion: v1
kind: PersistentVolumeClaim
metadata:
  namespace: $j{namespace}
  name: jaseci-logs
spec:
  resources:
    requests:
      storage: 2Gi
  accessModes:
    - ReadWriteOnce
>>>>>>> 7c44da90
---
apiVersion: v1
kind: Secret
metadata:
  name: jaseci-db-credentials
  namespace: $j{namespace}
type: Opaque
data:
  user: cG9zdGdyZXM=
  password: bGlmZWxvZ2lmeWphc2VjaQ==
---
apiVersion: v1
kind: PersistentVolumeClaim
metadata:
  name: jac-nlp-pvc
  namespace: $j{namespace}
spec:
  accessModes:
    - ReadWriteMany
  storageClassName: efs-sc
  resources:
    requests:
      storage: 20Gi
---<|MERGE_RESOLUTION|>--- conflicted
+++ resolved
@@ -156,19 +156,11 @@
   prod_up: |-
     cd /;
     apt update; apt -y upgrade; apt -y install --no-install-recommends git g++;
-<<<<<<< HEAD
-    git clone -b asplos https://github.com/Jaseci-Labs/jaseci-experiment.git;
-    cd jaseci-experiment;
-    cd jaseci_core; source install.sh;
-    cd ../jaseci_serv; source install.sh;
-    cd ../jaseci_ai_kit/jac_nlp; pip install .;
-=======
     git clone https://github.com/Jaseci-Labs/jaseci.git;
     cd jaseci;
     cd jaseci_core; source install.sh;
     cd ../jaseci_serv; source install.sh;
     cd /;
->>>>>>> 7c44da90
     jsserv wait_for_db && jsserv makemigrations base &&
     jsserv makemigrations && jsserv migrate;
     jsserv runserver 0.0.0.0:80;
@@ -241,23 +233,18 @@
           volumeMounts:
             - name: prod-script
               mountPath: /script
-<<<<<<< HEAD
             - name: jac-nlp-volume
               mountPath: /root/.jaseci/models/
-=======
             - name: jaseci-logs
               mountPath: /.jaseci_logs/
->>>>>>> 7c44da90
 
       volumes:
         - name: prod-script
           configMap:
             name: jaseci-up
-<<<<<<< HEAD
         - name: jac-nlp-volume
           persistentVolumeClaim:
             claimName: jac-nlp-pvc
-=======
         - name: jaseci-logs
           persistentVolumeClaim:
             claimName: jaseci-logs
@@ -273,7 +260,6 @@
       storage: 2Gi
   accessModes:
     - ReadWriteOnce
->>>>>>> 7c44da90
 ---
 apiVersion: v1
 kind: Secret
