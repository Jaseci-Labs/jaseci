--- conflicted
+++ resolved
@@ -195,11 +195,8 @@
             or i.startswith("jaseci.")
             or i.startswith("internal.")
             or i.startswith("zlib.")
-<<<<<<< HEAD
+            or i.startswith("webtool.")
             or i.startswith("stripe.")
-=======
-            or i.startswith("webtool.")
->>>>>>> 692ab455
         ):
             global_action_list.append(
                 Action(
