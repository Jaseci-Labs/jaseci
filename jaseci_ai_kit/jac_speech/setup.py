--- conflicted
+++ resolved
@@ -5,11 +5,7 @@
 import subprocess
 
 MODULES = ["stt", "vc_tts"]
-<<<<<<< HEAD
-ORDEREDREQS = []
-
-=======
->>>>>>> dc5f43a4
+ORDEREDREQS = ["TTS==0.12.0"]
 
 
 class InstallTTS(install):
@@ -45,7 +41,7 @@
     version=get_ver(),
     packages=find_packages(include=["jac_speech", "jac_speech.*"]),
     install_requires=["jaseci", "pytest>=7.0.1,<7.1", "pytest-order>=1.0.1,<1.1"],
-    cmdclass={"install": InstallTTS},
+    cmdclass={"install": OrderedInstall},
     extras_require=get_extras_requires(),
     package_data={
         "": ["*.json", "*.cfg", "VERSION", "*.yaml", "requirements.txt", "*.jac"],
