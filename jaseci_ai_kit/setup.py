--- conflicted
+++ resolved
@@ -1,4 +1,3 @@
-<<<<<<< HEAD
 from setuptools import setup, find_packages
 from os.path import join
 
@@ -32,47 +31,6 @@
         "pytest-order>=1.0.1,<1.1",
         "sentence-transformers>=2.2.0,<2.3",
         "beautifulsoup4 >= 4.10.0, < 4.11.0",
-    ],
-    package_data={
-        "": ["*.json", "*.cfg", "VERSION", "*.yaml"],
-    },
-    author="Jason Mars",
-    author_email="jason@jaseci.org",
-    url="https://github.com/Jaseci-Labs/jaseci",
-)
-=======
-from setuptools import setup, find_packages
-from os.path import join
-
-
-def get_ver():
-    with open(join("./jaseci_ai_kit", "VERSION")) as version_file:
-        return version_file.read().strip()
-
-
-setup(
-    name="jaseci_ai_kit",
-    version=get_ver(),
-    packages=find_packages(include=["jaseci_ai_kit", "jaseci_ai_kit.*"]),
-    install_requires=[
-        "jaseci",
-        "tensorflow>=2.8.0,<3.0.0",
-        "tensorflow-hub>=0.12.0,<1.0.0",
-        "tensorflow-text>=2.7.3,<3.0.0",
-        "transformers==4.16.2",
-        "torch>=1.10.2,<2.0.0",
-        "pandas>=1.4.1,<2.0.0",
-        "flair==0.10",
-        "numpy>=1.22.1,<2.0.0",
-        "fasttext>=0.9.2,<0.10.0",
-        "spacy==3.3.0",
-        "sumy>=0.9.0,<0.10.0",
-        "PyPDF2>=1.27.12,<1.28",
-        "evaluate>=0.2.2,<0.3",
-        "seqeval>=1.2.2,<1.3",
-        "pytest>=7.0.1,<7.1",
-        "pytest-order>=1.0.1,<1.1",
-        "sentence-transformers>=2.2.0,<2.3",
         "umap-learn==0.5.3",
         "hdbscan==0.8.29",
     ],
@@ -82,5 +40,4 @@
     author="Jason Mars",
     author_email="jason@jaseci.org",
     url="https://github.com/Jaseci-Labs/jaseci",
-)
->>>>>>> 8ea4c546
+)