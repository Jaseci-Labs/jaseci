--- conflicted
+++ resolved
@@ -25,17 +25,10 @@
       - [Actions](#actions-7)
       - [Example Jac Usage:](#example-jac-usage-7)
   - [Summarization Modules](#summarization-modules)
-<<<<<<< HEAD
-    - [Summarization (`summarization`)](#summarization-summarization)
-=======
     - [Summarizer (`cl_summer`)](#summarizer-cl_summer)
       - [Actions](#actions-8)
       - [Example Jac Usage](#example-jac-usage-8)
-    - [T5 Summarization (`t5_sum`)](#t5-summarization-t5_sum)
-      - [Actions](#actions-9)
-      - [Example Jac Usage:](#example-jac-usage-9)
-    - [Bart Summarization (`bart_sum`)](#bart-summarization-bart_sum)
->>>>>>> 259b55a9
+    - [Summarization (`summarization`)](#summarization-summarization)
       - [Actions](#actions-10)
       - [Example Jac Usage:](#example-jac-usage-10)
   - [Topic Modeling Modules](#topic-modeling-modules)
@@ -607,8 +600,6 @@
 ## Summarization Modules
 ### Summarizer (`cl_summer`)
 
-<<<<<<< HEAD
-=======
 `cl_summer` uses the sumy summarizer to create extractive summary.
 
 #### Actions
@@ -668,44 +659,7 @@
 ```
 
 For a complete example visit [here](jac_nlp/cl_summer/README.md)
-###  T5 Summarization (`t5_sum`)
-`t5_sum` uses the T5 transformer model to perform abstractive summary on a body of text.
-
-#### Actions
-
-* `classify_text`: use the T5 model to summarize a body of text
-    * **Input**:
-        * `text` (string): text to summarize
-        * `min_length` (integer): the least amount of words you want returned from the model
-        * `max_length` (integer): the most amount of words you want returned from the model
-    * **Input datafile**
-    `**data.json**`
-        ```
-        {
-            "text": "The US has passed the peak on new coronavirus cases, President Donald Trump said and predicted that some states would reopen this month. The US has over 637,000 confirmed Covid-19 cases and over 30,826 deaths, the highest for any country in the world. At the daily White House coronavirus briefing on Wednesday, Trump said new guidelines to reopen the country would be announced on Thursday after he speaks to governors. We'll be the comeback kids, all of us, he said. We want to get our country back. The Trump administration has  previously fixed May 1 as a possible date to reopen the world's largest economy, but the president said some states may be able to return to normalcy earlier than that.",
-            "min_length": 30,
-            "max_length": 100
-        }
-        ```
-
-#### Example Jac Usage:
-```jac
-# Use the T5 model to summarize a given piece of text
-walker summarization {
-    can t5_sum.classify_text;
-    has data = "data.json";
-    data = file.load_json(data);
-    summarized_text = t5_sum.classify_text(
-        text = data["text"],
-        min_length = data["min_length"],
-        max_length = data["max_length"]
-        );
-    report summarized_text;
-}
-```
-
->>>>>>> 259b55a9
-For a complete example visit [here](jac_nlp/t5_sum/README.md)
+
 
 ### Summarization (`summarization`)
 
