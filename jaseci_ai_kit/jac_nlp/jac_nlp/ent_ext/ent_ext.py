--- conflicted
+++ resolved
@@ -4,12 +4,9 @@
 from flair.data import Corpus
 from flair.datasets import ColumnCorpus
 from flair.models import TARSTagger, SequenceTagger
-<<<<<<< HEAD
 
 # from flair.embeddings import WordEmbeddings, StackedEmbeddings, FlairEmbeddings
-=======
-from flair.embeddings import WordEmbeddings, StackedEmbeddings, FlairEmbeddings
->>>>>>> 7c44da90
+from flair.file_utils import cached_path
 from flair.file_utils import cached_path
 from flair.data import Sentence
 from flair.trainers import ModelTrainer
@@ -23,32 +20,12 @@
 from datetime import datetime
 import warnings
 from jaseci.utils.utils import model_base_path
-<<<<<<< HEAD
-
-=======
->>>>>>> 7c44da90
+
+from jaseci.utils.utils import model_base_path
 
 warnings.filterwarnings("ignore")
 
 config = configparser.ConfigParser()
-<<<<<<< HEAD
-MODEL_PATH = model_base_path("jac_nlp/ent_ext")
-TARS_NER_PATH = (
-    "https://nlp.informatik.hu-berlin.de/resources/models/tars-ner/tars-ner.pt"
-)
-# # 1. initialize each embedding for LSTM
-# embedding_types = [
-#     # GloVe embeddings
-#     WordEmbeddings("glove"),
-#     # contextual string embeddings, forward
-#     FlairEmbeddings("news-forward"),
-#     # contextual string embeddings, backward
-#     FlairEmbeddings("news-backward"),
-# ]
-
-# # embedding stack consists of Flair and GloVe embeddings
-# embeddings = StackedEmbeddings(embeddings=embedding_types)
-=======
 MODEL_BASE_PATH = model_base_path("jac_nlp/ent_ext")
 TARS_NER_PATH = (
     "https://nlp.informatik.hu-berlin.de/resources/models/tars-ner/tars-ner.pt"
@@ -65,7 +42,6 @@
 
 # embedding stack consists of Flair and GloVe embeddings
 embeddings = StackedEmbeddings(embeddings=embedding_types)
->>>>>>> 7c44da90
 
 device = torch.device("cuda" if torch.cuda.is_available() else "cpu")
 
@@ -83,15 +59,9 @@
     if MODEL_TYPE.lower() == "trfmodel" and NER_MODEL_NAME.lower() != "none":
         tagger = TARSTagger(embeddings=NER_MODEL_NAME)
     elif NER_MODEL_NAME.lower() != "none" and MODEL_TYPE.lower() in ["lstm", "gru"]:
-<<<<<<< HEAD
-        tagger = SequenceTagger.load(cached_path(NER_MODEL_NAME, MODEL_PATH))
-    elif MODEL_TYPE.lower() in "tars" and NER_MODEL_NAME.lower() != "none":
-        tagger = TARSTagger.load(cached_path(TARS_NER_PATH, MODEL_PATH))
-=======
         tagger = SequenceTagger.load(cached_path(NER_MODEL_NAME, MODEL_BASE_PATH))
     elif MODEL_TYPE.lower() in "tars" and NER_MODEL_NAME.lower() != "none":
         tagger = TARSTagger.load(cached_path(TARS_NER_PATH, MODEL_BASE_PATH))
->>>>>>> 7c44da90
     print(f"loaded mode : [{NER_MODEL_NAME}]")
 
 
