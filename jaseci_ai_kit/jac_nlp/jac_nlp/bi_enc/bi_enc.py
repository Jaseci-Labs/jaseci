import os
import torch
from typing import Dict, List, Union
from fastapi import HTTPException
from transformers import AutoModel, AutoConfig, AutoTokenizer
import traceback
import numpy as np
<<<<<<< HEAD
from jaseci.actions.live_actions import jaseci_action
=======
from jaseci.jsorc.live_actions import jaseci_action
>>>>>>> 7c44da90
from jaseci.utils.utils import model_base_path
import random
import json
import shutil

from .utils.evaluate import get_embeddings  # noqa
from .utils.models import BiEncoder  # noqa
from .utils.train import train_model  # noqa


device = torch.device("cuda" if torch.cuda.is_available() else "cpu")
<<<<<<< HEAD
BI_ENC_ROOT = model_base_path("jac_nlp/bi_enc")
=======
MODEL_BASE_PATH = model_base_path("jac_nlp/bi_enc")
>>>>>>> 7c44da90


# funtion to set seed for the module
def set_seed(seed):
    random.seed(seed)
    np.random.seed(seed)
    torch.manual_seed(seed)


@jaseci_action(act_group=["bi_enc"], allow_remote=True)
def setup():
    """
    Loading configurations from utils/config.cfg and
    initialize tokenizer and model
    """
    global model, tokenizer, model_config, train_config, t_config_fname, m_config_fname
    dirname = os.path.dirname(__file__)
    m_config_fname = os.path.join(dirname, "utils/model_config.json")
    t_config_fname = os.path.join(dirname, "utils/train_config.json")
    with open(m_config_fname, "r") as jsonfile:
        model_config = json.load(jsonfile)
    with open(t_config_fname, "r") as jsonfile:
        train_config = json.load(jsonfile)
<<<<<<< HEAD
    os.makedirs(BI_ENC_ROOT, exist_ok=True)
    if all(
        os.path.isfile(os.path.join(BI_ENC_ROOT, file))
        for file in ["config.json", "pytorch_model.bin"]
    ):
        trf_config = AutoConfig.from_pretrained(BI_ENC_ROOT)
    else:
        trf_config = AutoConfig.from_pretrained(model_config["model_name"])
        model = AutoModel.from_config(trf_config)
        model.save_pretrained(BI_ENC_ROOT)
=======
    os.makedirs(MODEL_BASE_PATH, exist_ok=True)
    if all(
        os.path.isfile(os.path.join(MODEL_BASE_PATH, file))
        for file in ["config.json", "pytorch_model.bin"]
    ):
        trf_config = AutoConfig.from_pretrained(MODEL_BASE_PATH)
    else:
        trf_config = AutoConfig.from_pretrained(model_config["model_name"])
        model = AutoModel.from_config(trf_config)
        model.save_pretrained(MODEL_BASE_PATH)
>>>>>>> 7c44da90
        del model
    train_config.update({"device": device.type})
    tokenizer = AutoTokenizer.from_pretrained(
        model_config["model_name"], do_lower_case=True, clean_text=False
    )
    if model_config["shared"] is True:
        cont_bert = AutoModel.from_config(trf_config)
        cand_bert = cont_bert
        print("shared model created")
    else:
        cont_bert = AutoModel.from_config(trf_config)
        cand_bert = AutoModel.from_config(trf_config)
        print("non shared model created")
    model = BiEncoder(
        config=trf_config,
        cont_bert=cont_bert,
        cand_bert=cand_bert,
        shared=model_config["shared"],
        loss_type=model_config["loss_type"],
        loss_function=model_config["loss_function"],
    )

    model.to(train_config["device"])
    set_seed(train_config["seed"])


# API for getting the cosine similarity
@jaseci_action(act_group=["bi_enc"], allow_remote=True)
def cosine_sim(vec_a: List[float], vec_b: List[float]):
    """
    Caculate the cosine similarity score of two given vectors
    Param 1 - First vector
    Param 2 - Second vector
    Return - float between 0 and 1
    """

    result = np.dot(vec_a, vec_b) / (np.linalg.norm(vec_a) * np.linalg.norm(vec_b))
    return result.astype(float)


@jaseci_action(act_group=["bi_enc"], allow_remote=True)
def dot_prod(vec_a: List[float], vec_b: List[float]):
    """
    Caculate the dot product of two given vectors
    Param 1 - First vector
    Param 2 - Second vector
    Return - dot product
    """
    dot_product = np.matmul(vec_a, vec_b)
    return dot_product.astype(float)


@jaseci_action(act_group=["bi_enc"], allow_remote=True)
def infer(
    contexts: Union[List[str], List[List]],
    candidates: Union[List[str], List[List]],
    context_type: str,
    candidate_type: str,
):
    """
    Take list of context, candidate and return nearest candidate to the context
    """
    model.eval()
    predicted_candidates = []
    try:
        if (context_type == "text") and (candidate_type == "text"):
            con_embed = []
            con_embed = get_context_emb(contexts)
            cand_embed = get_candidate_emb(candidates)
        elif (context_type == "text") and (candidate_type == "embedding"):
            con_embed = get_context_emb(contexts)
            cand_embed = candidates
        elif (context_type == "embedding") and (candidate_type == "text"):
            con_embed = contexts
            cand_embed = get_candidate_emb(candidates)

        elif (context_type == "embedding") and (candidate_type == "embedding"):
            con_embed = contexts
            cand_embed = candidates
        else:
            raise HTTPException(status_code=404, detail=str("input type not supported"))
        for data, cont in zip(con_embed, contexts):
            score_dat = []
            out_data = {"context": str, "candidate": [], "score": [], "predicted": {}}
            if candidate_type == "embedding":
                for lbl in cand_embed:
                    if model_config["loss_type"] == "cos":
                        score_dat.append(cosine_sim(vec_a=data, vec_b=lbl))
                out_data["predicted"] = {
                    "label": candidates[
                        out_data["score"].index(max(out_data["score"]))
                    ],
                    "score": max(out_data["score"]),
                }
                predicted_candidates.append(int(np.argmax(score_dat)))
            else:
                for lbl, cand in zip(cand_embed, candidates):
                    if model_config["loss_type"] == "cos":
                        out_data["context"] = cont
                        out_data["candidate"].append(cand)
                        out_data["score"].append(cosine_sim(vec_a=data, vec_b=lbl))
                    else:
                        out_data["context"] = cont
                        out_data["candidate"].append(cand)
                        out_data["score"].append(float(dot_prod(vec_a=data, vec_b=lbl)))
                out_data["predicted"] = {
                    "label": candidates[
                        out_data["score"].index(max(out_data["score"]))
                    ],
                    "score": max(out_data["score"]),
                }
                predicted_candidates.append(out_data)
        return predicted_candidates
    except Exception as e:
        raise HTTPException(
            status_code=404,
            detail=str(
                f"""input type can be
         'embedding' or 'text', context and
        candidate type should match the content of contexts and candidates.
        Exception : {e}"""
            ),
        )


# API for training
@jaseci_action(act_group=["bi_enc"], allow_remote=True)
def train(dataset: Dict = None, from_scratch=False, training_parameters: Dict = None):
    """
    Take list of context, candidate, labels and trains the model
    """
    global model
    train_data = {"contexts": [], "candidates": [], "labels": []}
    if from_scratch is True:
        save_model(model_config["model_save_path"])
        setup()
    model.train()
    try:
        if training_parameters is not None:
            with open(t_config_fname, "w+") as jsonfile:
                train_config.update(training_parameters)
                json.dump(train_config, jsonfile, indent=4)
        for data in dataset.keys():
            for dat in dataset[data]:
                train_data["contexts"].append(dat)
                train_data["candidates"].append(data)
                train_data["labels"].append(1)
        model = train_model(
            model=model,
            tokenizer=tokenizer,
            contexts=train_data["contexts"],
            candidates=train_data["candidates"],
            labels=train_data["labels"],
            train_config=train_config,
        )
        return "Model Training is complete."
    except Exception as e:
        traceback.print_exc()
        raise HTTPException(status_code=500, detail=str(e))


# API for geting Context Embedding
@jaseci_action(act_group=["bi_enc"], aliases=["encode_context"], allow_remote=True)
def get_context_emb(contexts: List):
    """
    Take list of context and returns the embeddings
    """
    model.eval()
    embedding = []
    for cont in contexts:
        embedding.append(
            get_embeddings(
                model=model,
                tokenizer=tokenizer,
                text_data=cont,
                embed_type="context",
                train_config=train_config,
            )
        )
    return embedding


# API for geting Candidates Embedding


@jaseci_action(act_group=["bi_enc"], aliases=["encode_candidate"], allow_remote=True)
def get_candidate_emb(candidates: List):
    """
    Take list of candidates and returns the embeddings
    """
    model.eval()
    embedding = get_embeddings(
        model,
        tokenizer,
        text_data=candidates,
        embed_type="candidate",
        train_config=train_config,
    )
    return embedding


# API for setting the training and model parameters
@jaseci_action(act_group=["bi_enc"], allow_remote=True)
def get_train_config():
    try:
        with open(t_config_fname, "r") as jsonfile:
            data = json.load(jsonfile)
        return data
    except Exception as e:
        raise HTTPException(status_code=500, detail=str(e))


@jaseci_action(act_group=["bi_enc"], allow_remote=True)
def set_train_config(training_parameters: Dict = None):
    global train_config
    try:
        with open(t_config_fname, "w+") as jsonfile:
            train_config.update(training_parameters)
            json.dump(train_config, jsonfile, indent=4)
        return "Config setup is complete."
    except Exception as e:
        raise HTTPException(status_code=500, detail=str(e))


@jaseci_action(act_group=["bi_enc"], allow_remote=True)
def get_model_config():
    try:
        with open(m_config_fname, "r") as jsonfile:
            data = json.load(jsonfile)
        return data
    except Exception as e:
        raise HTTPException(status_code=500, detail=str(e))


@jaseci_action(act_group=["bi_enc"], allow_remote=True)
def set_model_config(model_parameters: Dict = None):
    global model_config
    try:
        save_model(model_config["model_save_path"])
        with open(m_config_fname, "w+") as jsonfile:
            model_config.update(model_parameters)
            json.dump(model_config, jsonfile, indent=4)

        setup()
        return "Config setup is complete."

    except Exception as e:
        raise HTTPException(status_code=500, detail=str(e))


@jaseci_action(act_group=["bi_enc"], allow_remote=True)
def save_model(model_path: str):
    """
    saves the model to the provided model_path
    """
    try:
        if not model_path.replace("_", "").isalnum():
            raise HTTPException(
                status_code=400,
                detail="""
                Invalid model name. Model Name can only have Alphanumeric
                 and '_' characters.""",
            )
        if not os.path.isabs(model_path):
<<<<<<< HEAD
            model_path = os.path.join(BI_ENC_ROOT, model_path)
=======
            model_path = os.path.join(MODEL_BASE_PATH, model_path)
>>>>>>> 7c44da90
        os.makedirs(model_path, exist_ok=True)
        if model_config["shared"] is True:
            model.cont_bert.save_pretrained(model_path)
            tokenizer.save_vocabulary(model_path)
            print(f"Saving shared model to : {model_path}")
        else:
            cand_bert_path = os.path.join(model_path + "/cand_bert")
            cont_bert_path = os.path.join(model_path + "/cont_bert")
            if not os.path.exists(cand_bert_path):
                os.makedirs(cand_bert_path)
            if not os.path.exists(cont_bert_path):
                os.makedirs(cont_bert_path)
            tokenizer.save_vocabulary(cand_bert_path)
            tokenizer.save_vocabulary(cont_bert_path)
            model.cont_bert.save_pretrained(cont_bert_path)
            model.cand_bert.save_pretrained(cand_bert_path)
            print(f"Saving non-shared model to : {model_path}")
        shutil.copyfile(
            os.path.join(os.path.dirname(__file__), "utils/train_config.json"),
            os.path.join(model_path, "train_config.json"),
        )
        shutil.copyfile(
            os.path.join(os.path.dirname(__file__), "utils/model_config.json"),
            os.path.join(model_path, "model_config.json"),
        )
        return f"[Saved model at] : {model_path}"
    except Exception as e:
        traceback.print_exc()
        raise HTTPException(status_code=500, detail=str(e))


@jaseci_action(act_group=["bi_enc"], allow_remote=True)
def load_model(model_path):
    """
    loads the model from the provided model_path
    """
    global model, tokenizer
    if not os.path.isabs(model_path):
<<<<<<< HEAD
        model_path = os.path.join(BI_ENC_ROOT, model_path)
=======
        model_path = os.path.join(MODEL_BASE_PATH, model_path)
>>>>>>> 7c44da90
    if not os.path.exists(model_path):
        raise HTTPException(status_code=404, detail="Model path is not available")
    try:
        with open(m_config_fname, "r") as jsonfile:
            model_config_data = json.load(jsonfile)
        if model_config_data["shared"] is True:
            trf_config = AutoConfig.from_pretrained(model_path, local_files_only=True)
            tokenizer = AutoTokenizer.from_pretrained(
                model_path, do_lower_case=True, clean_text=False
            )
            cont_bert = AutoModel.from_pretrained(model_path, local_files_only=True)
            cand_bert = cont_bert
            print(f"Loading shared model from : {model_path}")
        else:
            cand_bert_path = os.path.join(model_path, "cand_bert")
            cont_bert_path = os.path.join(model_path, "cont_bert")
            print(f"Loading non-shared model from : {model_path}")
            cont_bert = AutoModel.from_pretrained(cont_bert_path, local_files_only=True)
            cand_bert = AutoModel.from_pretrained(cand_bert_path, local_files_only=True)
            trf_config = AutoConfig.from_pretrained(
                cont_bert_path, local_files_only=True
            )
            tokenizer = AutoTokenizer.from_pretrained(
                cand_bert_path, do_lower_case=True, clean_text=False
            )
        model = BiEncoder(
            config=trf_config,
            cont_bert=cont_bert,
            cand_bert=cand_bert,
            shared=model_config_data["shared"],
            loss_type=model_config["loss_type"],
            loss_function=model_config["loss_function"],
        )
        model.to(train_config["device"])
        return f"[loaded model from] : {model_path}"
    except Exception as e:
        traceback.print_exc()
        raise HTTPException(status_code=500, detail=str(e))


if __name__ == "__main__":
    from jaseci.jsorc.remote_actions import launch_server

    launch_server(port=8000)<|MERGE_RESOLUTION|>--- conflicted
+++ resolved
@@ -5,11 +5,7 @@
 from transformers import AutoModel, AutoConfig, AutoTokenizer
 import traceback
 import numpy as np
-<<<<<<< HEAD
-from jaseci.actions.live_actions import jaseci_action
-=======
 from jaseci.jsorc.live_actions import jaseci_action
->>>>>>> 7c44da90
 from jaseci.utils.utils import model_base_path
 import random
 import json
@@ -21,11 +17,7 @@
 
 
 device = torch.device("cuda" if torch.cuda.is_available() else "cpu")
-<<<<<<< HEAD
-BI_ENC_ROOT = model_base_path("jac_nlp/bi_enc")
-=======
 MODEL_BASE_PATH = model_base_path("jac_nlp/bi_enc")
->>>>>>> 7c44da90
 
 
 # funtion to set seed for the module
@@ -49,18 +41,6 @@
         model_config = json.load(jsonfile)
     with open(t_config_fname, "r") as jsonfile:
         train_config = json.load(jsonfile)
-<<<<<<< HEAD
-    os.makedirs(BI_ENC_ROOT, exist_ok=True)
-    if all(
-        os.path.isfile(os.path.join(BI_ENC_ROOT, file))
-        for file in ["config.json", "pytorch_model.bin"]
-    ):
-        trf_config = AutoConfig.from_pretrained(BI_ENC_ROOT)
-    else:
-        trf_config = AutoConfig.from_pretrained(model_config["model_name"])
-        model = AutoModel.from_config(trf_config)
-        model.save_pretrained(BI_ENC_ROOT)
-=======
     os.makedirs(MODEL_BASE_PATH, exist_ok=True)
     if all(
         os.path.isfile(os.path.join(MODEL_BASE_PATH, file))
@@ -71,7 +51,6 @@
         trf_config = AutoConfig.from_pretrained(model_config["model_name"])
         model = AutoModel.from_config(trf_config)
         model.save_pretrained(MODEL_BASE_PATH)
->>>>>>> 7c44da90
         del model
     train_config.update({"device": device.type})
     tokenizer = AutoTokenizer.from_pretrained(
@@ -336,11 +315,7 @@
                  and '_' characters.""",
             )
         if not os.path.isabs(model_path):
-<<<<<<< HEAD
-            model_path = os.path.join(BI_ENC_ROOT, model_path)
-=======
             model_path = os.path.join(MODEL_BASE_PATH, model_path)
->>>>>>> 7c44da90
         os.makedirs(model_path, exist_ok=True)
         if model_config["shared"] is True:
             model.cont_bert.save_pretrained(model_path)
@@ -379,11 +354,7 @@
     """
     global model, tokenizer
     if not os.path.isabs(model_path):
-<<<<<<< HEAD
-        model_path = os.path.join(BI_ENC_ROOT, model_path)
-=======
         model_path = os.path.join(MODEL_BASE_PATH, model_path)
->>>>>>> 7c44da90
     if not os.path.exists(model_path):
         raise HTTPException(status_code=404, detail="Model path is not available")
     try:
