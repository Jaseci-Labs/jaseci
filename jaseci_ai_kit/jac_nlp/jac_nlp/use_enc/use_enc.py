import numpy as np
import tensorflow_hub as hub
import tensorflow as tf
import tensorflow_text  # noqa
from jaseci.jsorc.live_actions import jaseci_action
from typing import Union
import os
from jaseci.utils.utils import model_base_path


MODULE_URL = "https://tfhub.dev/google/universal-sentence-encoder/4"
<<<<<<< HEAD
USE_ENC_ROOT = model_base_path("jac_nlp/use_enc")
=======
MODEL_BASE_PATH = model_base_path("jac_nlp/use_enc")
>>>>>>> 7c44da90


@jaseci_action(act_group=["use"], allow_remote=True)
def setup():
    """
    Load Universal Sentence Encoder model
    """
    global module
    try:
<<<<<<< HEAD
        module = tf.saved_model.load(os.path.join(USE_ENC_ROOT, "saved_model.pb"))
    except OSError:
        os.makedirs(USE_ENC_ROOT, exist_ok=True)
        module = hub.load(MODULE_URL)
        tf.saved_model.save(module, USE_ENC_ROOT)
        tf.keras.backend.clear_session()


setup()
=======
        module = tf.saved_model.load(os.path.join(MODEL_BASE_PATH, "saved_model.pb"))
    except OSError:
        os.makedirs(MODEL_BASE_PATH, exist_ok=True)
        module = hub.load(MODULE_URL)
        tf.saved_model.save(module, MODEL_BASE_PATH)
        tf.keras.backend.clear_session()
>>>>>>> 7c44da90


@jaseci_action(act_group=["use"], aliases=["get_embedding"], allow_remote=True)
def encode(text: Union[str, list]):
    if isinstance(text, str):
        text = [text]
    return module(text).numpy().tolist()


@jaseci_action(act_group=["use"], allow_remote=True)
def cos_sim_score(q_emb: list, a_emb: list):
    norm = np.linalg.norm
    result = np.dot(q_emb, a_emb) / (norm(q_emb) * norm(a_emb))
    return float(result.astype(float))


@jaseci_action(act_group=["use"], allow_remote=True)
def text_similarity(text1: str, text2: str):
    enc_a = np.squeeze(np.asarray(encode(text1)))
    enc_b = np.squeeze(np.asarray(encode(text2)))
    return cos_sim_score(list(enc_a), list(enc_b))


@jaseci_action(act_group=["use"], allow_remote=True)
def text_classify(text: str, classes: list):
    text_emb = np.squeeze(np.asarray(encode(text)))
    ret = {"match": "", "match_idx": -1, "scores": []}
    for i in classes:
        i_emb = np.squeeze(np.asarray(encode(i))) if isinstance(i, str) else i
        ret["scores"].append(cos_sim_score(text_emb, i_emb))
    top_hit = ret["scores"].index(max(ret["scores"]))
    ret["match_idx"] = top_hit
    ret["match"] = (
        classes[top_hit] if isinstance(classes[top_hit], str) else "[embedded value]"
    )
    return ret


if __name__ == "__main__":
    from jaseci.jsorc.remote_actions import launch_server

    launch_server(port=8000)<|MERGE_RESOLUTION|>--- conflicted
+++ resolved
@@ -9,11 +9,7 @@
 
 
 MODULE_URL = "https://tfhub.dev/google/universal-sentence-encoder/4"
-<<<<<<< HEAD
-USE_ENC_ROOT = model_base_path("jac_nlp/use_enc")
-=======
 MODEL_BASE_PATH = model_base_path("jac_nlp/use_enc")
->>>>>>> 7c44da90
 
 
 @jaseci_action(act_group=["use"], allow_remote=True)
@@ -23,24 +19,12 @@
     """
     global module
     try:
-<<<<<<< HEAD
-        module = tf.saved_model.load(os.path.join(USE_ENC_ROOT, "saved_model.pb"))
-    except OSError:
-        os.makedirs(USE_ENC_ROOT, exist_ok=True)
-        module = hub.load(MODULE_URL)
-        tf.saved_model.save(module, USE_ENC_ROOT)
-        tf.keras.backend.clear_session()
-
-
-setup()
-=======
         module = tf.saved_model.load(os.path.join(MODEL_BASE_PATH, "saved_model.pb"))
     except OSError:
         os.makedirs(MODEL_BASE_PATH, exist_ok=True)
         module = hub.load(MODULE_URL)
         tf.saved_model.save(module, MODEL_BASE_PATH)
         tf.keras.backend.clear_session()
->>>>>>> 7c44da90
 
 
 @jaseci_action(act_group=["use"], aliases=["get_embedding"], allow_remote=True)
