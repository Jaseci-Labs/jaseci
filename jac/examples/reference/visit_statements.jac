--- conflicted
+++ resolved
@@ -1,12 +1,8 @@
 walker Visitor {
     can travel with `root entry {
         visit [-->] else {
-<<<<<<< HEAD
-            visitroot;
+            visit root;
             disengage;
-=======
-            visit root;
->>>>>>> 12a6aea3
         }
     }
 }
