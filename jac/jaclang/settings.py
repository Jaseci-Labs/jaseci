"""Main settings of jac lang."""

import configparser
import os
from dataclasses import dataclass, fields


@dataclass
class Settings:
    """Main settings of Jac lang."""

<<<<<<< HEAD
    # Debug configurationt
    fuse_type_info_debug: bool = False
=======
    # Debug configuration
>>>>>>> f3f1f6d8
    filter_sym_builtins: bool = True
    ast_symbol_info_detailed: bool = False
    pass_timer: bool = False
    collect_py_dep_debug: bool = False
    print_py_raised_ast: bool = False
<<<<<<< HEAD
    py_import_pass_debug: bool = False
    inherit_pass_debug: bool = False
    debug_jac_semantics: bool = False
=======
>>>>>>> f3f1f6d8

    # Compiler configuration
    disable_mtllm: bool = False
    ignore_test_annex: bool = False
    pyout_jaclib_alias: str = "_"
    enable_jac_semantics: bool = False

    # Formatter configuration
    max_line_length: int = 88

    # LSP configuration
    lsp_debug: bool = False

    def __post_init__(self) -> None:
        """Initialize settings."""
        home_dir = os.path.expanduser("~")
        config_dir = os.path.join(home_dir, ".jaclang")
        self.config_file_path = os.path.join(config_dir, "config.ini")
        os.makedirs(config_dir, exist_ok=True)
        if not os.path.exists(self.config_file_path):
            with open(self.config_file_path, "w") as f:
                f.write("[settings]\n")
        self.load_all()

    def load_all(self) -> None:
        """Load settings from all available sources."""
        self.load_config_file()
        self.load_env_vars()

    def load_config_file(self) -> None:
        """Load settings from a configuration file."""
        config_parser = configparser.ConfigParser()
        config_parser.read(self.config_file_path)
        if "settings" in config_parser:
            for key in config_parser["settings"]:
                if key in [f.name for f in fields(self)]:
                    setattr(
                        self, key, self.convert_type(config_parser["settings"][key])
                    )

    def load_env_vars(self) -> None:
        """Override settings from environment variables if available."""
        for key in [f.name for f in fields(self)]:
            env_value = os.getenv("JACLANG_" + key.upper())
            env_value = (
                env_value if env_value is not None else os.getenv("JAC_" + key.upper())
            )
            if env_value is not None:
                setattr(self, key, self.convert_type(env_value))

        # def load_command_line_arguments(self):
        #     """Override settings from command-line arguments if provided."""
        #     parser = argparse.ArgumentParser()
        #     parser.add_argument(
        #         "--debug",
        #         type=self.str_to_bool,
        #         nargs="?",
        #         const=True,
        #         default=self.config["debug"],
        #     )
        #     parser.add_argument("--port", type=int, default=self.config["port"])
        #     parser.add_argument("--host", default=self.config["host"])
        #     args = parser.parse_args()

    def str_to_bool(self, value: str) -> bool:
        """Convert string to boolean."""
        return value.lower() in ("yes", "y", "true", "t", "1")

    def convert_type(self, value: str) -> bool | str | int:
        """Convert string values from the config to the appropriate type."""
        if value.isdigit():
            return int(value)
        if value.lower() in (
            "true",
            "false",
            "t",
            "f",
            "yes",
            "no",
            "y",
            "n",
            "1",
            "0",
        ):
            return self.str_to_bool(value)
        return value

    def __str__(self) -> str:
        """Return string representation of the settings."""
        return "\n".join(
            [f"{field.name}: {getattr(self, field.name)}" for field in fields(self)]
        )


settings = Settings()

__all__ = ["settings"]<|MERGE_RESOLUTION|>--- conflicted
+++ resolved
@@ -9,23 +9,12 @@
 class Settings:
     """Main settings of Jac lang."""
 
-<<<<<<< HEAD
-    # Debug configurationt
-    fuse_type_info_debug: bool = False
-=======
     # Debug configuration
->>>>>>> f3f1f6d8
     filter_sym_builtins: bool = True
     ast_symbol_info_detailed: bool = False
     pass_timer: bool = False
     collect_py_dep_debug: bool = False
     print_py_raised_ast: bool = False
-<<<<<<< HEAD
-    py_import_pass_debug: bool = False
-    inherit_pass_debug: bool = False
-    debug_jac_semantics: bool = False
-=======
->>>>>>> f3f1f6d8
 
     # Compiler configuration
     disable_mtllm: bool = False
