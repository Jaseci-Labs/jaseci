--- conflicted
+++ resolved
@@ -286,22 +286,13 @@
     Examples:
         jac lsp
     """
-<<<<<<< HEAD
-    # from jaclang.langserve.server import run_lang_server
-=======
->>>>>>> f9fc2fab
     from jaclang import JacMachineInterface as _
 
     run_lang_server_tuple = _.py_jac_import(
         "...jaclang.langserve.server", __file__, items={"run_lang_server": None}
     )
-<<<<<<< HEAD
-    run_lang_server = run_lang_server_tuple[0].run_lang_server
-    run_lang_server()
-=======
     run_lang_server = run_lang_server_tuple[0]
     run_lang_server()  # type: ignore
->>>>>>> f9fc2fab
 
 
 @cmd_registry.register
