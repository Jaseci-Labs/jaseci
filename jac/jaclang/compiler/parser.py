--- conflicted
+++ resolved
@@ -20,13 +20,9 @@
 R = TypeVar("R")
 
 
-<<<<<<< HEAD
 def cache_node(
     cache_getter: Callable[[], List[T]]
 ) -> Callable[[Callable[..., T]], Callable[..., T]]:
-=======
-def cache_node(cache_getter):
->>>>>>> f2915803
     """Cache the return type of a rule to be used later"""
 
     def decorator(func: Callable[..., T]) -> Callable[..., T]:
