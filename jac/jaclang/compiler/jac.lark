// [Heading]: Base Module structure.
start: module

<<<<<<< HEAD
module: ((STRING | toplevel_stmt) (STRING? toplevel_stmt)*)?

=======
// TODO:AST: We should allow the very first top level statement to have
// docstring but not the module to have one. After allowing that
// the rule for the module would be:
//
// module: STRING? toplevel_stmt*
//
module: (toplevel_stmt (tl_stmt_with_doc | toplevel_stmt)*)?
       | STRING        (tl_stmt_with_doc | toplevel_stmt)*

// AST:TODO: Docstring should be part of the definition of the statement
// and not all toplevel statement have docstring, example: ImportStmt.
//
// Statements that are only valid at the toplevel.
tl_stmt_with_doc: STRING toplevel_stmt
>>>>>>> a4ff4136
toplevel_stmt: import_stmt
       | architype
       | ability
       | global_var
       | free_code
       | py_code_block
       | test

// [Heading]: Import/Include Statements.
import_stmt: KW_IMPORT sub_name? KW_FROM from_path LBRACE import_items RBRACE
           | KW_IMPORT sub_name? KW_FROM from_path COMMA import_items SEMI  //Deprecated
           | KW_IMPORT sub_name? import_path (COMMA import_path)* SEMI
           | include_stmt

from_path: (DOT | ELLIPSIS)* import_path
         | (DOT | ELLIPSIS)+

import_path: named_ref (DOT named_ref)* (KW_AS NAME)?
import_items: (import_item COMMA)* import_item COMMA?
import_item: named_ref (KW_AS NAME)?
sub_name: COLON NAME
include_stmt: KW_INCLUDE sub_name? import_path SEMI

// [Heading]: Architypes.
architype: decorators? architype_decl
         | architype_def
         | enum

architype_decl: arch_type access_tag? STRING? NAME inherited_archs? (member_block | SEMI)
architype_def: abil_to_arch_chain member_block
decorators: (DECOR_OP atomic_chain)+
access_tag: COLON ( KW_PROT | KW_PUB | KW_PRIV )

inherited_archs: LT (atomic_chain COMMA)* atomic_chain GT
               | COLON (atomic_chain COMMA)* atomic_chain COLON

arch_type: KW_WALKER
          | KW_OBJECT
          | KW_EDGE
          | KW_NODE
          | KW_CLASS

// [Heading]: Architype bodies.
member_block: LBRACE member_stmt* RBRACE
member_stmt: STRING? (py_code_block | abstract_ability | ability | architype | has_stmt | free_code)
has_stmt: KW_STATIC? (KW_LET | KW_HAS) access_tag? has_assign_list SEMI
has_assign_list: (has_assign_list COMMA)? typed_has_clause
typed_has_clause: named_ref (COLON STRING)? type_tag (EQ expression | KW_BY KW_POST_INIT)?
type_tag: COLON expression

// [Heading]: Enumerations.
enum: decorators? enum_decl
     | enum_def

enum_decl: KW_ENUM access_tag? STRING? NAME inherited_archs? (enum_block | SEMI)
enum_def: arch_to_enum_chain enum_block
enum_block: LBRACE ((enum_stmt COMMA)* enum_stmt COMMA?)? RBRACE

enum_stmt: NAME (COLON STRING)? EQ expression
         | NAME (COLON STRING)?
         | py_code_block
         | free_code
         | abstract_ability
         | ability

// [Heading]: Abilities.
ability: decorators? KW_ASYNC? ability_decl
        | decorators? genai_ability
        | ability_def

ability_decl: KW_OVERRIDE? KW_STATIC? KW_CAN access_tag? STRING? named_ref (func_decl | event_clause) (code_block | SEMI)
ability_def: arch_to_abil_chain (func_decl | event_clause) code_block
abstract_ability: KW_OVERRIDE? KW_STATIC? KW_CAN access_tag? STRING? named_ref (func_decl | event_clause) KW_ABSTRACT SEMI
genai_ability: KW_OVERRIDE? KW_STATIC? KW_CAN access_tag? STRING? named_ref (func_decl) KW_BY atomic_call SEMI
event_clause: KW_WITH expression? (KW_EXIT | KW_ENTRY) (STRING? RETURN_HINT expression)?
func_decl: (LPAREN func_decl_params? RPAREN)? (RETURN_HINT (STRING COLON)? expression)?
func_decl_params: (param_var COMMA)* param_var COMMA?
param_var: (STAR_POW | STAR_MUL)? NAME (COLON STRING)? type_tag (EQ expression)?

// [Heading]: Global variables.
global_var: (KW_LET | KW_GLOBAL) access_tag? assignment_list SEMI
assignment_list: (assignment_list COMMA)? assignment

// [Heading]: Free code.
free_code: KW_WITH KW_ENTRY sub_name? code_block

// [Heading]: Inline python.
py_code_block: PYNLINE

// [Heading]: Tests.
test: KW_TEST NAME? code_block

// [Heading]: Implementations.
arch_or_ability_chain: arch_or_ability_chain? (ability_ref | arch_ref)
abil_to_arch_chain: arch_or_ability_chain? arch_ref
arch_to_abil_chain: arch_or_ability_chain? ability_ref
arch_to_enum_chain: arch_or_ability_chain? enum_ref

arch_ref: class_ref
        | object_ref
        | walker_ref
        | edge_ref
        | node_ref

node_ref: NODE_OP named_ref
edge_ref: EDGE_OP named_ref
walker_ref: WALKER_OP named_ref
class_ref: CLASS_OP named_ref
object_ref: OBJECT_OP named_ref
enum_ref: ENUM_OP named_ref
ability_ref: ABILITY_OP named_ref

// [Heading]: Codeblocks and Statements.
code_block: LBRACE statement* RBRACE

statement: import_stmt
       | ability
       | architype
       | if_stmt
       | while_stmt
       | for_stmt
       | try_stmt
       | match_stmt
       | with_stmt
       | global_ref SEMI
       | nonlocal_ref SEMI
       | typed_ctx_block
       | return_stmt SEMI
       | (yield_expr | KW_YIELD) SEMI
       | raise_stmt SEMI
       | assert_stmt SEMI
       | check_stmt SEMI
       | assignment SEMI
       | delete_stmt SEMI
       | report_stmt SEMI
       | expression SEMI
       | ctrl_stmt SEMI
       | py_code_block
       | walker_stmt
       | SEMI


// [Heading]: If statements.
if_stmt: KW_IF expression code_block (elif_stmt | else_stmt)?
elif_stmt: KW_ELIF expression code_block (elif_stmt | else_stmt)?
else_stmt: KW_ELSE code_block

// [Heading]: While statements.
while_stmt: KW_WHILE expression code_block

// [Heading]: For statements.
for_stmt: KW_ASYNC? KW_FOR assignment KW_TO expression KW_BY assignment code_block else_stmt?
       | KW_ASYNC? KW_FOR atomic_chain KW_IN expression code_block else_stmt?

// [Heading]: Try statements.
try_stmt: KW_TRY code_block except_list? else_stmt? finally_stmt?
except_list: except_def+
except_def: KW_EXCEPT expression (KW_AS NAME)? code_block
finally_stmt: KW_FINALLY code_block

// [Heading]: Match statements.
match_stmt: KW_MATCH expression LBRACE match_case_block+ RBRACE
match_case_block: KW_CASE pattern_seq (KW_IF expression)? COLON statement+

// [Heading]: Match patterns.
pattern_seq: (or_pattern | as_pattern)
or_pattern: (pattern BW_OR)* pattern
as_pattern: or_pattern KW_AS NAME

pattern: literal_pattern
    | singleton_pattern
    | capture_pattern
    | sequence_pattern
    | mapping_pattern
    | class_pattern


// [Heading]: Match litteral patterns.
literal_pattern: (INT | FLOAT | multistring)

// [Heading]: Match singleton patterns.
singleton_pattern: (NULL | BOOL)

// [Heading]: Match capture patterns.
capture_pattern: NAME

// [Heading]: Match sequence patterns.
sequence_pattern: LSQUARE list_inner_pattern (COMMA list_inner_pattern)* RSQUARE
                | LPAREN list_inner_pattern (COMMA list_inner_pattern)* RPAREN

// [Heading]: Match mapping patterns.
mapping_pattern: LBRACE (dict_inner_pattern (COMMA dict_inner_pattern)*)? RBRACE
list_inner_pattern: (pattern_seq | STAR_MUL NAME)
dict_inner_pattern: (literal_pattern COLON pattern_seq | STAR_POW NAME)

// [Heading]: Match class patterns.
class_pattern: NAME (DOT NAME)* LPAREN kw_pattern_list? RPAREN
             | NAME (DOT NAME)* LPAREN pattern_list (COMMA kw_pattern_list)? RPAREN

pattern_list: (pattern_list COMMA)? pattern_seq
kw_pattern_list: (kw_pattern_list COMMA)? named_ref EQ pattern_seq

// [Heading]: Context managers.
with_stmt: KW_ASYNC? KW_WITH expr_as_list code_block
expr_as_list: (expr_as COMMA)* expr_as
expr_as: expression (KW_AS expression)?

// [Heading]: Global and nonlocal statements.
global_ref: GLOBAL_OP name_list
nonlocal_ref: NONLOCAL_OP name_list
name_list: (named_ref COMMA)* named_ref

// [Heading]: Data spatial typed context blocks.
typed_ctx_block: RETURN_HINT expression code_block

// [Heading]: Return statements.
return_stmt: KW_RETURN expression?

// [Heading]: Yield statements.
yield_expr: KW_YIELD KW_FROM? expression

// [Heading]: Raise statements.
raise_stmt: KW_RAISE (expression (KW_FROM expression)?)?

// [Heading]: Assert statements.
assert_stmt: KW_ASSERT expression (COMMA expression)?

// [Heading]: Check statements.
check_stmt: KW_CHECK expression

// [Heading]: Delete statements.
delete_stmt: KW_DELETE expression

// [Heading]: Report statements.
report_stmt: KW_REPORT expression

// [Heading]: Control statements.
ctrl_stmt: KW_SKIP | KW_BREAK | KW_CONTINUE

// [Heading]: Data spatial Walker statements.
walker_stmt: visit_stmt
       | revisit_stmt
       | disengage_stmt
       | ignore_stmt

// [Heading]: Visit statements.
visit_stmt: KW_VISIT (inherited_archs)? expression (else_stmt | SEMI)

// [Heading]: Revisit statements.
revisit_stmt: KW_REVISIT expression? (else_stmt | SEMI)

// [Heading]: Disengage statements.
disengage_stmt: KW_DISENGAGE SEMI

// [Heading]: Ignore statements.
ignore_stmt: KW_IGNORE expression SEMI

// [Heading]: Assignments.
assignment: KW_LET? (atomic_chain EQ)+ (yield_expr | expression)
          | atomic_chain (COLON STRING)? type_tag (EQ (yield_expr | expression))?
          | atomic_chain aug_op (yield_expr | expression)

aug_op: RSHIFT_EQ
       | LSHIFT_EQ
       | BW_NOT_EQ
       | BW_XOR_EQ
       | BW_OR_EQ
       | BW_AND_EQ
       | MOD_EQ
       | DIV_EQ
       | FLOOR_DIV_EQ
       | MUL_EQ
       | SUB_EQ
       | ADD_EQ
       | MATMUL_EQ
       | STAR_POW_EQ

// [Heading]: Expressions.
expression: walrus_assign (KW_IF expression KW_ELSE expression)?
          | lambda_expr

// [Heading]: Walrus assignments.
walrus_assign: (named_ref WALRUS_EQ)? pipe

// [Heading]: Lambda expressions.
lambda_expr: KW_WITH func_decl_params? (RETURN_HINT expression)? KW_CAN expression

// [Heading]: Pipe expressions.
pipe: (pipe PIPE_FWD)? pipe_back

// [Heading]: Pipe back expressions.
pipe_back: (pipe_back PIPE_BKWD)? bitwise_or

// [Heading]: Bitwise expressions.
bitwise_or: (bitwise_or BW_OR)? bitwise_xor
bitwise_xor: (bitwise_xor BW_XOR)? bitwise_and
bitwise_and: (bitwise_and BW_AND)? shift
shift: (shift (RSHIFT | LSHIFT))? logical_or

// [Heading]: Logical and compare expressions.
logical_or: logical_and (KW_OR logical_and)*
logical_and: logical_not (KW_AND logical_not)*
logical_not: NOT logical_not | compare
compare: (arithmetic cmp_op)* arithmetic

cmp_op: KW_ISN
      | KW_IS
      | KW_NIN
      | KW_IN
      | NE
      | GTE
      | LTE
      | GT
      | LT
      | EE

// [Heading]: Arithmetic expressions.
arithmetic: (arithmetic (MINUS | PLUS))? term
term: (term (MOD | DIV | FLOOR_DIV | STAR_MUL | DECOR_OP))? power
power: (power STAR_POW)? factor
factor: (BW_NOT | MINUS | PLUS) factor | connect

// [Heading]: Connect expressions.
connect: (connect (connect_op | disconnect_op))? atomic_pipe

// [Heading]: Atomic expressions.
atomic_pipe: (atomic_pipe A_PIPE_FWD)? atomic_pipe_back

// [Heading]: Atomic pipe back expressions.
atomic_pipe_back: (atomic_pipe_back A_PIPE_BKWD)? ds_spawn

// [Heading]: Data spatial spawn expressions.
ds_spawn: (ds_spawn KW_SPAWN)? unpack

// [Heading]: Unpack expressions.
unpack: STAR_MUL? ref

// [Heading]: References (unused).
ref: BW_AND? pipe_call

// [Heading]: Data spatial calls.
pipe_call: (PIPE_FWD | A_PIPE_FWD | KW_SPAWN | KW_AWAIT)? atomic_chain

// [Heading]: Subscripted and dotted expressions.
atomic_chain: atomic_chain NULL_OK? (filter_compr | assign_compr | index_slice)
            | atomic_chain NULL_OK? (DOT_BKWD | DOT_FWD | DOT) named_ref
            | (atomic_call | atom | edge_ref_chain)

index_slice: LSQUARE                                                             \
                     expression? COLON expression? (COLON expression?)?          \
                     (COMMA expression? COLON expression? (COLON expression?)?)* \
              RSQUARE
           | list_val

// [Heading]: Function calls.
atomic_call: atomic_chain LPAREN param_list? (KW_BY atomic_call)? RPAREN

param_list: expr_list COMMA kw_expr_list COMMA?
          | kw_expr_list COMMA?
          | expr_list COMMA?

// [Heading]: Atom.
atom: named_ref
    | LPAREN (expression | yield_expr) RPAREN
    | atom_collection
    | atom_literal
    | type_ref

atom_literal: builtin_type
            | NULL
            | BOOL
            | multistring
            | ELLIPSIS
            | FLOAT
            | OCT
            | BIN
            | HEX
            | INT

type_ref: TYPE_OP (named_ref | builtin_type)

multistring: (fstring | STRING)+

fstring: FSTR_START fstr_parts FSTR_END
       | FSTR_SQ_START fstr_sq_parts FSTR_SQ_END

fstr_parts: (FSTR_PIECE | FSTR_BESC | LBRACE expression RBRACE )*
fstr_sq_parts: (FSTR_SQ_PIECE | FSTR_BESC | LBRACE expression RBRACE )*

// [Heading]: Collection values.
atom_collection: dict_compr
               | set_compr
               | gen_compr
               | list_compr
               | dict_val
               | set_val
               | tuple_val
               | list_val

list_compr: LSQUARE expression inner_compr+ RSQUARE
gen_compr: LPAREN expression inner_compr+ RPAREN
set_compr: LBRACE expression inner_compr+ RBRACE
dict_compr: LBRACE kv_pair inner_compr+ RBRACE
inner_compr: KW_ASYNC? KW_FOR atomic_chain KW_IN pipe_call (KW_IF walrus_assign)*

dict_val: LBRACE ((kv_pair COMMA)* kv_pair COMMA?)? RBRACE
list_val: LSQUARE (expr_list COMMA?)? RSQUARE
tuple_val: LPAREN tuple_list? RPAREN
set_val: LBRACE expr_list COMMA? RBRACE

kv_pair: expression COLON expression | STAR_POW expression
expr_list: (expr_list COMMA)? expression

// [Heading]: Tuples and Jac Tuples.
tuple_list: expression COMMA expr_list COMMA kw_expr_list COMMA?
          | expression COMMA kw_expr_list COMMA?
          | expression COMMA expr_list COMMA?
          | expression COMMA
          | kw_expr_list COMMA?

kw_expr_list: (kw_expr_list COMMA)? kw_expr
kw_expr: named_ref EQ expression | STAR_POW expression

// [Heading]: Data Spatial References.
edge_ref_chain: (EDGE_OP|NODE_OP)? LSQUARE expression? (edge_op_ref (filter_compr | expression)?)+ RSQUARE
edge_op_ref: edge_any | edge_from | edge_to
edge_to: ARROW_R | ARROW_R_P1 typed_filter_compare_list ARROW_R_P2
edge_from: ARROW_L | ARROW_L_P1 typed_filter_compare_list ARROW_L_P2
edge_any: ARROW_BI | ARROW_L_P1 typed_filter_compare_list ARROW_R_P2
connect_op: connect_from | connect_to | connect_any
disconnect_op: KW_DELETE edge_op_ref
connect_to: CARROW_R | CARROW_R_P1 expression (COLON kw_expr_list)? CARROW_R_P2
connect_from: CARROW_L | CARROW_L_P1 expression (COLON kw_expr_list)? CARROW_L_P2
connect_any: CARROW_BI | CARROW_L_P1 expression (COLON kw_expr_list)? CARROW_R_P2

// [Heading]: Special Comprehensions.
filter_compr: LPAREN NULL_OK filter_compare_list RPAREN
            | LPAREN TYPE_OP NULL_OK typed_filter_compare_list RPAREN
assign_compr: LPAREN EQ kw_expr_list RPAREN
filter_compare_list: (filter_compare_list COMMA)? filter_compare_item
typed_filter_compare_list: expression (COLON filter_compare_list)?
filter_compare_item: named_ref cmp_op expression

// [Heading]: Names and references.
named_ref: special_ref
         | KWESC_NAME
         | NAME

special_ref: KW_INIT
            | KW_POST_INIT
            | KW_ROOT
            | KW_SUPER
            | KW_SELF
            | KW_HERE

// [Heading]: Builtin types.
builtin_type: TYP_TYPE
            | TYP_ANY
            | TYP_BOOL
            | TYP_DICT
            | TYP_SET
            | TYP_TUPLE
            | TYP_LIST
            | TYP_FLOAT
            | TYP_INT
            | TYP_BYTES
            | TYP_STRING

// ************************************************************************* //
// Terminals                                                                 //
// ************************************************************************* //

PYNLINE: /::py::(.|\n|\r)*?::py::/
GLOBAL_OP: /:g:|:global:/
NONLOCAL_OP: /:nl:|:nonlocal:/
WALKER_OP: /:w:|:walker:/
NODE_OP: /:n:|:node:/
EDGE_OP: /:e:|:edge:/
CLASS_OP: /:cls:|:class:/
OBJECT_OP: /:o:|:obj:/
TYPE_OP: /`|:t:|:type:/
ENUM_OP: /:enum:/
ABILITY_OP: /:c:|:can:/

// [Heading]: f-string tokens.
FSTR_START.1: "f\""
FSTR_END: "\""
FSTR_SQ_START.1: "f'"
FSTR_SQ_END: "'"
FSTR_PIECE.-1: /[^\{\}\"]+/
FSTR_SQ_PIECE.-1: /[^\{\}\']+/
FSTR_BESC.1: /{{|}}/

RETURN_HINT: "->"
NULL_OK: "?"
COLON: ":"
SEMI: ";"
ELLIPSIS: "..."
DOT: "."
COMMA: ","

LBRACE: "{"
RBRACE: "}"
LPAREN: "("
RPAREN: ")"
LSQUARE: "["
RSQUARE: "]"

// TODO:AST: These should be just NAME for tokenizer and the parser (or even higher)
// Should treat them as type names.
// [Heading]: Lexer Tokens.
TYP_STRING: "str"
TYP_INT: "int"
TYP_FLOAT: "float"
TYP_LIST: "list"
TYP_TUPLE: "tuple"
TYP_SET: "set"
TYP_DICT: "dict"
TYP_BOOL: "bool"
TYP_BYTES: "bytes"
TYP_ANY: "any"
TYP_TYPE: "type"

// Keywords ---------------------------------------------------------------- //

KW_LET: "let"
KW_ABSTRACT: "abs"
KW_CLASS: "class"
KW_OBJECT: "obj"
KW_ENUM: "enum"
KW_NODE: "node"
KW_IGNORE: "ignore"
KW_VISIT: "visit"
KW_REVISIT: "revisit"
KW_SPAWN: "spawn"
KW_WITH: "with"
KW_ENTRY: "entry"
KW_EXIT: "exit"
KW_IMPORT: "import"
KW_INCLUDE: "include"
KW_FROM: "from"
KW_AS: "as"
KW_EDGE: "edge"
KW_WALKER: "walker"
KW_ASYNC: "async"
KW_AWAIT: "await"
KW_TEST: "test"
KW_ASSERT: "assert"
KW_CHECK: "check"
KW_IF: "if"
KW_ELIF: "elif"
KW_ELSE: "else"
KW_FOR: "for"
KW_TO: "to"
KW_BY: "by"
KW_WHILE: "while"
KW_CONTINUE: "continue"
KW_BREAK: "break"
KW_DISENGAGE: "disengage"
KW_YIELD: "yield"
KW_SKIP: "skip"
KW_REPORT: "report"
KW_RETURN: "return"
KW_DELETE: "del"
KW_TRY: "try"
KW_EXCEPT: "except"
KW_FINALLY: "finally"
KW_RAISE: "raise"
KW_IN: "in"
KW_IS: "is"
KW_PRIV: "priv"
KW_PUB: "pub"
KW_PROT: "protect"
KW_HAS: "has"
KW_GLOBAL: "glob"
KW_CAN: "can"
KW_STATIC: "static"
KW_OVERRIDE: "override"
KW_MATCH: "match"
KW_CASE: "case"

KW_INIT: "init"
KW_POST_INIT: "postinit"

KW_HERE: "here"
KW_SELF: "self"
KW_SUPER: "super"
KW_ROOT: "root"

KW_NIN.1: /\bnot\s+in\b/
KW_ISN.1: /\bis\s+not\b/
KW_AND.1: /&&|and/
KW_OR.1:  /\|\||or/
NOT: "not" // TODO:AST: Rename to KW_NOT

// Literals ---------------------------------------------------------------- //

STRING: /(r?b?|b?r?)("[^"\r\n]*"|'[^'\r\n]*')/
       | /(r?b?|b?r?)("""(.|\r|\n)*?"""|'''(.|\r|\n)*?''')/

NULL.1: "None"
BOOL.1: /True|False/
<<<<<<< HEAD
STRING: /(r?b?|b?r?)("[^"\r\n]*"|'[^'\r\n]*')/
       | /(r?b?|b?r?)("""(.|\r|\n)*?"""|'''(.|\r|\n)*?''')/
=======
>>>>>>> a4ff4136
FLOAT: /(\d+(\.\d*)|\.\d+)([eE][+-]?\d+)?|\d+([eE][-+]?\d+)/
HEX.1: /0[xX][0-9a-fA-F_]+/
BIN.1: /0[bB][01_]+/
OCT.1: /0[oO][0-7_]+/
INT: /[0-9][0-9_]*/


// Identifier -------------------------------------------------------------- //

KWESC_NAME: /<>[a-zA-Z_][a-zA-Z0-9_]*/
NAME: /[a-zA-Z_][a-zA-Z0-9_]*/


// Data Spatial Operators -------------------------------------------------- //

ARROW_BI: "<-->"
ARROW_L: "<--"
ARROW_R: "-->"
ARROW_L_P1: "<-:"
ARROW_R_P2: ":->"
ARROW_L_P2: ":-"
ARROW_R_P1: "-:"
CARROW_BI: "<++>"
CARROW_L: "<++"
CARROW_R: "++>"
CARROW_L_P1: "<+:"
CARROW_R_P2: ":+>"
CARROW_L_P2: ":+"
CARROW_R_P1: "+:"


// Assignment Operator ----------------------------------------------------- //

EQ: "="
WALRUS_EQ: ":="

ADD_EQ: "+="
SUB_EQ: "-="
MUL_EQ: "*="
DIV_EQ: "/="
MOD_EQ: "%="
MATMUL_EQ: "@="
STAR_POW_EQ: "**="
FLOOR_DIV_EQ: "//="

BW_AND_EQ: "&="
BW_OR_EQ: "|="
BW_XOR_EQ: "^="
BW_NOT_EQ: "~="
LSHIFT_EQ: "<<="
RSHIFT_EQ: ">>="


// Arithmatic -------------------------------------------------------------- //

EE: "=="
LT: "<"
GT: ">"
LTE: "<="
GTE: ">="
NE: "!="

PLUS: "+"
MINUS: "-"
STAR_MUL: "*"
DIV: "/"
MOD: "%"
STAR_POW: "**"
FLOOR_DIV: "//"
DECOR_OP: "@"

BW_AND: "&"
BW_OR: "|"
BW_XOR: "^"
BW_NOT: "~"
LSHIFT: "<<"
RSHIFT: ">>"

// Other Operator ---------------------------------------------------------- //

A_PIPE_FWD: ":>"
A_PIPE_BKWD: "<:"
PIPE_FWD: "|>"
PIPE_BKWD: "<|"
DOT_FWD: ".>"
DOT_BKWD: "<."


// ************************************************************************* //
// Comments and Whitespace                                                   //
// ************************************************************************* //

COMMENT: /#\*(.|\n|\r)*?\*#|#.*/
WS.-2: /[ \t\f\r\n]/+
%ignore COMMENT
%ignore WS<|MERGE_RESOLUTION|>--- conflicted
+++ resolved
@@ -1,25 +1,17 @@
 // [Heading]: Base Module structure.
 start: module
 
-<<<<<<< HEAD
 module: ((STRING | toplevel_stmt) (STRING? toplevel_stmt)*)?
-
-=======
 // TODO:AST: We should allow the very first top level statement to have
 // docstring but not the module to have one. After allowing that
 // the rule for the module would be:
 //
 // module: STRING? toplevel_stmt*
 //
-module: (toplevel_stmt (tl_stmt_with_doc | toplevel_stmt)*)?
-       | STRING        (tl_stmt_with_doc | toplevel_stmt)*
-
 // AST:TODO: Docstring should be part of the definition of the statement
 // and not all toplevel statement have docstring, example: ImportStmt.
 //
 // Statements that are only valid at the toplevel.
-tl_stmt_with_doc: STRING toplevel_stmt
->>>>>>> a4ff4136
 toplevel_stmt: import_stmt
        | architype
        | ability
@@ -622,11 +614,6 @@
 
 NULL.1: "None"
 BOOL.1: /True|False/
-<<<<<<< HEAD
-STRING: /(r?b?|b?r?)("[^"\r\n]*"|'[^'\r\n]*')/
-       | /(r?b?|b?r?)("""(.|\r|\n)*?"""|'''(.|\r|\n)*?''')/
-=======
->>>>>>> a4ff4136
 FLOAT: /(\d+(\.\d*)|\.\d+)([eE][+-]?\d+)?|\d+([eE][-+]?\d+)/
 HEX.1: /0[xX][0-9a-fA-F_]+/
 BIN.1: /0[bB][01_]+/
