"""Jac Machine module."""

from __future__ import annotations

import ast as py_ast
import marshal
import types
from typing import Optional

import jaclang.compiler.unitree as uni
from jaclang.compiler.parser import JacParser
from jaclang.compiler.passes import UniPass
from jaclang.compiler.passes.main import (
    CompilerMode,
    DefUsePass,
    JacAnnexManager,
    JacImportPass,
    JacTypeCheckPass,
    PyBytecodeGenPass,
    PyCollectDepsPass,
    PyImportPass,
    PyastBuildPass,
    SymTabBuildPass,
    py_code_gen,
    type_checker_sched,
)
from jaclang.compiler.passes.main.sym_tab_link_pass import SymTabLinkPass
from jaclang.compiler.passes.tool import FuseCommentsPass, JacFormatPass
from jaclang.compiler.passes.transform import Alert, Transform
<<<<<<< HEAD
from jaclang.compiler.passes.typecheck import JacExpressionType, SemanticErrorObject
from jaclang.compiler.semtable import SemRegistry
=======
>>>>>>> 253895d9
from jaclang.compiler.unitree import Module
from jaclang.utils.log import logging


logger = logging.getLogger(__name__)


class JacProgram:
    """JacProgram to handle the Jac program-related functionalities."""

    def __init__(self, main_mod: Optional[uni.ProgramModule] = None) -> None:
        """Initialize the JacProgram object."""
        self.mod: uni.ProgramModule = main_mod if main_mod else uni.ProgramModule()
        self.last_imported: list[Module] = []
        self.py_raise_map: dict[str, str] = {}
        self.errors_had: list[Alert] = []
        self.warnings_had: list[Alert] = []
        self.expr_type_handler = JacExpressionType()
        self.semantic_errors_had: list[SemanticErrorObject] = []
        self.semantic_warnnings_had: list[SemanticErrorObject] = []

    def get_bytecode(
        self, full_target: str, full_compile: bool = True
    ) -> Optional[types.CodeType]:
        """Get the bytecode for a specific module."""
        if full_target in self.mod.hub:
            codeobj = self.mod.hub[full_target].gen.py_bytecode
            return marshal.loads(codeobj) if isinstance(codeobj, bytes) else None
        result = self.compile(file_path=full_target, full_compile=full_compile)
        return marshal.loads(result.gen.py_bytecode) if result.gen.py_bytecode else None

    def compile(
        self,
        file_path: str,
        mode: CompilerMode = CompilerMode.COMPILE,
        full_compile: bool = True,
    ) -> uni.Module:
        """Convert a Jac file to an AST."""
        with open(file_path, "r", encoding="utf-8") as file:
            return self.compile_from_str(
                source_str=file.read(),
                file_path=file_path,
                mode=mode,
                full_compile=full_compile,
            )

    def compile_from_str(
        self,
        source_str: str,
        file_path: str,
        mode: CompilerMode = CompilerMode.COMPILE,
        full_compile: bool = True,
    ) -> uni.Module:
        """Convert a Jac file to an AST."""
        had_error = False
        if file_path.endswith(".py"):
            parsed_ast = py_ast.parse(source_str)
            py_ast_ret = PyastBuildPass(
                ir_in=uni.PythonModuleAst(
                    parsed_ast,
                    orig_src=uni.Source(source_str, mod_path=file_path),
                ),
                prog=self,
            )
            had_error = len(py_ast_ret.errors_had) > 0
            mod = py_ast_ret.ir_out
        else:
            source = uni.Source(source_str, mod_path=file_path)
            jac_ast_ret: Transform[uni.Source, uni.Module] = JacParser(
                root_ir=source, prog=self
            )
            had_error = len(jac_ast_ret.errors_had) > 0
            mod = jac_ast_ret.ir_out
        if had_error:
            return mod
        if self.mod.main.stub_only:
            self.mod = uni.ProgramModule(mod)
        self.mod.hub[mod.loc.mod_path] = mod
        return self.run_pass_schedule(
            mod_targ=mod,
            mode=mode,
            full_compile=full_compile,
        )

    def run_pass_schedule(
        self,
        mod_targ: uni.Module,
        mode: CompilerMode = CompilerMode.COMPILE,
        full_compile: bool = True,
    ) -> uni.Module:
        """Convert a Jac file to an AST."""
        self.last_imported.append(mod_targ)
        JacAnnexManager(ir_in=mod_targ, prog=self)
        SymTabBuildPass(ir_in=mod_targ, prog=self)
        if mode == CompilerMode.PARSE:
            return mod_targ
        if not full_compile:
            self.schedule_runner(mod_targ, mode=mode)
            return mod_targ
        else:
            while len(self.last_imported) > 0:
                mod = self.last_imported.pop()
                JacImportPass(ir_in=mod, prog=self)
        if len(self.errors_had):
            return mod_targ
        else:
            return self.run_whole_program_schedule(
                mod_targ=mod_targ,
                mode=mode,
            )

    def run_whole_program_schedule(
        self,
        mod_targ: uni.Module,
        mode: CompilerMode = CompilerMode.COMPILE,
    ) -> uni.Module:
        """Convert a Jac file to an AST."""
        for mod in self.mod.hub.values():
            SymTabLinkPass(ir_in=mod, prog=self)

        for mod in self.mod.hub.values():
            self.schedule_runner(mod, mode=CompilerMode.COMPILE)

        # Check if we need to run without type checking then just return
        if mode == CompilerMode.COMPILE:
            return mod_targ

        # Run TypeCheckingPass on the top module
        JacTypeCheckPass(mod_targ, prog=self)

        for mod in self.mod.hub.values():
            PyCollectDepsPass(mod, prog=self)

        for mod in self.mod.hub.values():
            self.last_imported.append(mod)
        # Run PyImportPass
        while len(self.last_imported) > 0:
            mod = self.last_imported.pop()
            PyImportPass(mod, prog=self)

        # Link all Jac symbol tables created
        for mod in self.mod.hub.values():
            SymTabLinkPass(ir_in=mod, prog=self)

        for mod in self.mod.hub.values():
            DefUsePass(mod, prog=self)

        for mod in self.mod.hub.values():
            self.schedule_runner(mod, mode=CompilerMode.TYPECHECK)

        return mod_targ

    def schedule_runner(
        self,
        mod: uni.Module,
        mode: CompilerMode = CompilerMode.COMPILE,
    ) -> None:
        """Run premade passes on the module."""
        final_pass: Optional[type[UniPass]] = None
        passes = py_code_gen if mode == CompilerMode.COMPILE else type_checker_sched
        for current_pass in passes:
            if current_pass == PyBytecodeGenPass:
                final_pass = current_pass
                break
            current_pass(mod, prog=self)
        if final_pass:
            final_pass(mod, prog=self)

    @staticmethod
    def jac_file_formatter(file_path: str) -> str:
        """Convert a Jac file to an AST."""
        target = JacFormatPass
        prog = JacProgram()
        with open(file_path) as file:
            source = uni.Source(file.read(), mod_path=file_path)
            prse: Transform = JacParser(root_ir=source, prog=prog)
        for i in [FuseCommentsPass, JacFormatPass]:
            prse = i(ir_in=prse.ir_out, prog=prog)
        prse = target(ir_in=prse.ir_out, prog=prog)
        prse.errors_had = prog.errors_had
        prse.warnings_had = prog.warnings_had
        return prse.ir_out.gen.jac

    @staticmethod
    def jac_str_formatter(source_str: str, file_path: str) -> str:
        """Convert a Jac file to an AST."""
        prog = JacProgram()
        source = uni.Source(source_str, mod_path=file_path)
        prse: Transform = JacParser(root_ir=source, prog=prog)
        for i in [FuseCommentsPass, JacFormatPass]:
            prse = i(ir_in=prse.ir_out, prog=prog)
        prse.errors_had = prog.errors_had
        prse.warnings_had = prog.warnings_had
        return prse.ir_out.gen.jac if not prse.errors_had else source_str<|MERGE_RESOLUTION|>--- conflicted
+++ resolved
@@ -27,11 +27,7 @@
 from jaclang.compiler.passes.main.sym_tab_link_pass import SymTabLinkPass
 from jaclang.compiler.passes.tool import FuseCommentsPass, JacFormatPass
 from jaclang.compiler.passes.transform import Alert, Transform
-<<<<<<< HEAD
 from jaclang.compiler.passes.typecheck import JacExpressionType, SemanticErrorObject
-from jaclang.compiler.semtable import SemRegistry
-=======
->>>>>>> 253895d9
 from jaclang.compiler.unitree import Module
 from jaclang.utils.log import logging
 
@@ -153,10 +149,13 @@
             SymTabLinkPass(ir_in=mod, prog=self)
 
         for mod in self.mod.hub.values():
-            self.schedule_runner(mod, mode=CompilerMode.COMPILE)
+            self.schedule_runner(
+                mod,
+                mode=mode if mode != CompilerMode.TYPECHECK else CompilerMode.COMPILE,
+            )
 
         # Check if we need to run without type checking then just return
-        if mode == CompilerMode.COMPILE:
+        if mode in [CompilerMode.COMPILE, CompilerMode.QUICKCHECK]:
             return mod_targ
 
         # Run TypeCheckingPass on the top module
@@ -191,7 +190,15 @@
     ) -> None:
         """Run premade passes on the module."""
         final_pass: Optional[type[UniPass]] = None
-        passes = py_code_gen if mode == CompilerMode.COMPILE else type_checker_sched
+        passes = (
+            py_code_gen
+            if mode == CompilerMode.COMPILE
+            else (
+                py_code_gen[:3]
+                if mode == CompilerMode.QUICKCHECK
+                else type_checker_sched
+            )
+        )
         for current_pass in passes:
             if current_pass == PyBytecodeGenPass:
                 final_pass = current_pass
