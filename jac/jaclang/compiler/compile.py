"""Transpilation functions."""

from typing import Optional, Type

import jaclang.compiler.absyntree as ast
from jaclang.compiler.parser import JacParser
from jaclang.compiler.passes import Pass
from jaclang.compiler.passes.main import (
    JacImportPass,
    PyOutPass,
    SubNodeTabPass,
    SymTabBuildPass,
    pass_schedule,
)
from jaclang.compiler.passes.main.sym_tab_link_pass import SymTabLinkPass
from jaclang.compiler.passes.tool import JacFormatPass
from jaclang.compiler.passes.tool.schedules import format_pass


def compile_jac(file_path: str, cache_result: bool = False) -> Pass:
    """Start Compile for Jac file and return python code as string."""
    from jaclang.runtimelib.machine import JacMachine

    code = jac_file_to_pass(
        file_path=file_path,
        schedule=pass_schedule,
    )
    # If there is syntax error, the code will be an instance of JacParser as there is
    # no more passes were processed, in that case we can ignore it.
    had_syntax_error = isinstance(code, JacParser) and len(code.errors_had) != 0
    if cache_result and (not had_syntax_error) and isinstance(code.ir, ast.Module):
        for _, module in JacMachine.get().jac_program.modules.items():
            PyOutPass(input_ir=module, prior=code)
    for mod in JacMachine.get().jac_program.modules.values():
        print(mod.sym_tab.pp())
    return code


def jac_file_to_pass(
    file_path: str,
    target: Optional[Type[Pass]] = None,
    schedule: list[Type[Pass]] = pass_schedule,
) -> Pass:
    """Convert a Jac file to an AST."""
    with open(file_path, "r", encoding="utf-8") as file:
        return jac_str_to_pass(
            jac_str=file.read(),
            file_path=file_path,
            target=target,
            schedule=schedule,
        )


def jac_str_to_pass(
    jac_str: str,
    file_path: str,
    target: Optional[Type[Pass]] = None,
    schedule: list[Type[Pass]] = pass_schedule,
) -> Pass:
    """Convert a Jac file to an AST."""
    from jaclang.runtimelib.machine import JacMachine

    if not target:
        target = schedule[-1] if schedule else None
    source = ast.JacSource(jac_str, mod_path=file_path)
    ast_ret: Pass = JacParser(input_ir=source)
    SubNodeTabPass(ast_ret.ir, ast_ret)

    # Only return the parsed module when the schedules are empty
    if len(schedule) == 0:
        return ast_ret

    machine = JacMachine.get()
    top_mod = ast_ret.ir
    assert isinstance(ast_ret.ir, ast.Module)
    machine.jac_program.last_imported.append(ast_ret.ir)
    machine.jac_program.modules[ast_ret.ir.loc.mod_path] = ast_ret.ir

    while len(machine.jac_program.last_imported) > 0:
        mod = machine.jac_program.last_imported.pop()
        jac_ir_to_pass(ir=mod, schedule=[JacImportPass, SymTabBuildPass])

    # If there is syntax error, no point in processing in further passes.
    if len(ast_ret.errors_had) != 0:
        return ast_ret

    for mod in machine.jac_program.modules.values():
        SymTabLinkPass(
            input_ir=mod, all_mods=machine.jac_program.modules, prior=ast_ret
        )

<<<<<<< HEAD
    for i in schedule:
        if i == target:
            break
        ast_ret = i(input_ir=ast_ret.ir, prior=ast_ret)
    ast_ret = target(input_ir=ast_ret.ir, prior=ast_ret) if target else ast_ret
    SymTabLinkPass(mod, machine.jac_program.modules, ast_ret)

=======
>>>>>>> bda30de3
    def run_schedule(mod: ast.Module) -> None:
        nonlocal ast_ret
        for i in schedule:
            if i == target:
                break
            ast_ret = i(mod, prior=ast_ret)
        ast_ret = target(mod, prior=ast_ret) if target else ast_ret

    for mod in machine.jac_program.modules.values():
        run_schedule(mod)

    ast_ret.ir = top_mod
    return ast_ret


def jac_ir_to_pass(
    ir: ast.AstNode,
    target: Optional[Type[Pass]] = None,
    schedule: list[Type[Pass]] = pass_schedule,
) -> Pass:
    """Convert a Jac file to an AST."""
    if not target:
        target = schedule[-1] if schedule else None
    ast_ret = (
        Pass(input_ir=ir, prior=None)
        if not len(schedule)
        else schedule[0](input_ir=ir, prior=None)
    )
    for i in schedule[1:]:
        if i == target:
            break
        ast_ret = i(input_ir=ast_ret.ir, prior=ast_ret)
    ast_ret = target(input_ir=ast_ret.ir, prior=ast_ret) if target else ast_ret
    return ast_ret


def jac_pass_to_pass(
    in_pass: Pass,
    target: Optional[Type[Pass]] = None,
    schedule: list[Type[Pass]] = pass_schedule,
) -> Pass:
    """Convert a Jac file to an AST."""
    if not target:
        target = schedule[-1] if schedule else None
    ast_ret = in_pass
    for i in schedule:
        if i == target:
            break
        ast_ret = i(input_ir=ast_ret.ir, prior=ast_ret)
    ast_ret = target(input_ir=ast_ret.ir, prior=ast_ret) if target else ast_ret
    return ast_ret


def jac_file_formatter(
    file_path: str,
    schedule: list[Type[Pass]] = format_pass,
) -> JacFormatPass:
    """Convert a Jac file to an AST."""
    target = JacFormatPass
    with open(file_path) as file:
        source = ast.JacSource(file.read(), mod_path=file_path)
        prse: Pass = JacParser(input_ir=source)
    for i in schedule:
        if i == target:
            break
        prse = target(input_ir=prse.ir, prior=prse)
    prse = target(input_ir=prse.ir, prior=prse)
    return prse<|MERGE_RESOLUTION|>--- conflicted
+++ resolved
@@ -89,7 +89,6 @@
             input_ir=mod, all_mods=machine.jac_program.modules, prior=ast_ret
         )
 
-<<<<<<< HEAD
     for i in schedule:
         if i == target:
             break
@@ -97,8 +96,6 @@
     ast_ret = target(input_ir=ast_ret.ir, prior=ast_ret) if target else ast_ret
     SymTabLinkPass(mod, machine.jac_program.modules, ast_ret)
 
-=======
->>>>>>> bda30de3
     def run_schedule(mod: ast.Module) -> None:
         nonlocal ast_ret
         for i in schedule:
