"""Ast build pass for Jaseci Ast.

This pass adds a more complete set of symbols from the AST to the
symbol table. This includes assignments, parameters, arch ref chains,
and more. This pass also links the symbols in the AST to their corresponding
sybmols in the symbol table (including uses).
"""

import ast as ast3

import jaclang.compiler.unitree as uni
from jaclang.compiler.constant import Tokens as Tok
from jaclang.compiler.passes import UniPass


class DefUsePass(UniPass):
    """Jac Ast build pass."""

    def after_pass(self) -> None:
        """After pass."""

    def enter_architype(self, node: uni.Architype) -> None:
        """Sub objects.

        name: Name,
        arch_type: Token,
        access: Optional[SubTag[Token]],
        base_classes: Optional[SubNodeList[Expr]],
        body: Optional[SubNodeList[ArchBlockStmt] | ArchDef],
        doc: Optional[String] = None,
        semstr: Optional[String] = None,
        decorators: Optional[SubNodeList[Expr]] = None,
        """
        node.sym_tab.inherit_baseclasses_sym(node)

        def inform_from_walker(node: uni.UniNode) -> None:
            for i in (
                node.get_all_sub_nodes(uni.VisitStmt)
                + node.get_all_sub_nodes(uni.IgnoreStmt)
                + node.get_all_sub_nodes(uni.DisengageStmt)
                + node.get_all_sub_nodes(uni.EdgeOpRef)
            ):
                i.from_walker = True

        if node.arch_type.name == Tok.KW_WALKER:
            inform_from_walker(node)
            for i in self.get_all_sub_nodes(node, uni.Ability):
                if isinstance(i.body, uni.AbilityDef):
                    inform_from_walker(i.body)

    def enter_enum(self, node: uni.Enum) -> None:
        """Sub objects.

        name: Name,
        access: Optional[SubTag[Token]],
        base_classes: Optional[SubNodeList[Expr]],
        body: Optional[SubNodeList[EnumBlockStmt] | EnumDef],
        doc: Optional[String] = None,
        semstr: Optional[String] = None,
        decorators: Optional[SubNodeList[Expr]] = None,
        """
        node.sym_tab.inherit_baseclasses_sym(node)

    def enter_arch_ref(self, node: uni.ArchRef) -> None:
        """Sub objects.

        name_ref: NameType,
        arch: Token,
        """
        node.sym_tab.use_lookup(node)

    def enter_arch_ref_chain(self, node: uni.ArchRefChain) -> None:
        """Sub objects.

        archs: list[ArchRef],
        """
        node.sym_tab.chain_use_lookup(node.archs)

    def enter_param_var(self, node: uni.ParamVar) -> None:
        """Sub objects.

        name: Name,
        unpack: Optional[Token],
        type_tag: SubTag[ExprType],
        value: Optional[ExprType],
        """
        node.sym_tab.def_insert(node)

    def enter_has_var(self, node: uni.HasVar) -> None:
        """Sub objects.

        name: Name,
        type_tag: SubTag[SubNodeList[TypeSpec]],
        value: Optional[ExprType],
        """
        if isinstance(node.parent, uni.SubNodeList) and isinstance(
            node.parent.parent, uni.ArchHas
        ):
            node.sym_tab.def_insert(
                node,
                single_decl="has var",
                access_spec=node.parent.parent,
            )
        else:
            self.ice("Inconsistency in AST, has var should be under arch has")

    def enter_assignment(self, node: uni.Assignment) -> None:
        """Sub objects.

        target: SubNodeList[AtomType],
        value: Optional[ExprType | YieldStmt],
        type_tag: Optional[SubTag[ExprType]],
        is_static: bool = False,
        mutable: bool = True,
        """
        for i in node.target.items:
            if isinstance(i, uni.AtomTrailer):
                i.sym_tab.chain_def_insert(i.as_attr_list)
            elif isinstance(i, uni.AstSymbolNode):
                i.sym_tab.def_insert(i)
            else:
                self.log_error("Assignment target not valid")

    def enter_inner_compr(self, node: uni.InnerCompr) -> None:
        """Sub objects.

        is_async: bool,
        target: ExprType,
        collection: ExprType,
        conditional: Optional[ExprType],
        """
        if isinstance(node.target, uni.AtomTrailer):
            node.target.sym_tab.chain_def_insert(node.target.as_attr_list)
        elif isinstance(node.target, uni.AstSymbolNode):
            node.target.sym_tab.def_insert(node.target)
        else:
            self.log_error("Named target not valid")

    def enter_atom_trailer(self, node: uni.AtomTrailer) -> None:
        """Sub objects.

        target: AtomType,
        right: AtomType,
        is_scope_contained: bool,
        """
        chain = node.as_attr_list
        node.sym_tab.chain_use_lookup(chain)

    def enter_func_call(self, node: uni.FuncCall) -> None:
        """Sub objects.

        target: AtomType,
        params: Optional[SubNodeList[ExprType | Assignment]],
        """

    def enter_index_slice(self, node: uni.IndexSlice) -> None:
        """Sub objects.

        slices: list[Slice],
        is_range: bool,
        """

    def enter_special_var_ref(self, node: uni.SpecialVarRef) -> None:
        """Sub objects.

        var: Token,
        """
        node.sym_tab.use_lookup(node)

    def enter_edge_op_ref(self, node: uni.EdgeOpRef) -> None:
        """Sub objects.

        filter_type: Optional[ExprType],
        filter_cond: Optional[SubNodeList[BinaryExpr]],
        edge_dir: EdgeDir,
        from_walker: bool,
        """

    def enter_disconnect_op(self, node: uni.DisconnectOp) -> None:
        """Sub objects.

        edge_spec: EdgeOpRef,
        """

    def enter_connect_op(self, node: uni.ConnectOp) -> None:
        """Sub objects.

        conn_type: Optional[ExprType],
        conn_assign: Optional[SubNodeList[Assignment]],
        edge_dir: EdgeDir,
        """

    def enter_filter_compr(self, node: uni.FilterCompr) -> None:
        """Sub objects.

        compares: SubNodeList[BinaryExpr],
        """

    def enter_token(self, node: uni.Token) -> None:
        """Sub objects.

        name: str,
        value: str,
        col_start: int,
        col_end: int,
        pos_start: int,
        pos_end: int,
        """

    def enter_float(self, node: uni.Float) -> None:
        """Sub objects.

        name: str,
        value: str,
        line: int,
        col_start: int,
        col_end: int,
        pos_start: int,
        pos_end: int,
        """
        node.sym_tab.use_lookup(node)

    def enter_int(self, node: uni.Int) -> None:
        """Sub objects.

        name: str,
        value: str,
        line: int,
        col_start: int,
        col_end: int,
        pos_start: int,
        pos_end: int,
        """
        node.sym_tab.use_lookup(node)

    def enter_string(self, node: uni.String) -> None:
        """Sub objects.

        name: str,
        value: str,
        line: int,
        col_start: int,
        col_end: int,
        pos_start: int,
        pos_end: int,
        """
        node.sym_tab.use_lookup(node)

    def enter_bool(self, node: uni.Bool) -> None:
        """Sub objects.

        name: str,
        value: str,
        line: int,
        col_start: int,
        col_end: int,
        pos_start: int,
        pos_end: int,
        """
        node.sym_tab.use_lookup(node)

    def enter_builtin_type(self, node: uni.BuiltinType) -> None:
        """Sub objects.

        name: str,
        value: str,
        line: int,
        col_start: int,
        col_end: int,
        pos_start: int,
        pos_end: int,
        typ: type,
        """
        node.sym_tab.use_lookup(node)

    def enter_name(self, node: uni.Name) -> None:
        """Sub objects.

        name: str,
        value: str,
        col_start: int,
        col_end: int,
        pos_start: int,
        pos_end: int,
        """
        if not isinstance(node.parent, uni.AtomTrailer):
            node.sym_tab.use_lookup(node)

    def enter_in_for_stmt(self, node: uni.InForStmt) -> None:
        """Sub objects.

        target: ExprType,
        is_async: bool,
        collection: ExprType,
        body: SubNodeList[CodeBlockStmt],
        else_body: Optional[ElseStmt],
        """
        if isinstance(node.target, uni.AtomTrailer):
            node.target.sym_tab.chain_def_insert(node.target.as_attr_list)
        elif isinstance(node.target, uni.AstSymbolNode):
            node.target.sym_tab.def_insert(node.target)
        else:
            self.log_error("For loop assignment target not valid")

    def enter_delete_stmt(self, node: uni.DeleteStmt) -> None:
        """Sub objects.

        target: expression,
        """
<<<<<<< HEAD
        for i in node.py_ast_targets:
            if isinstance(i, ast.AtomTrailer):
=======
        items = (
            node.target.values.items
            if isinstance(node.target, uni.TupleVal) and node.target.values
            else [node.target]
        )
        for i in items:
            if isinstance(i, uni.AtomTrailer):
>>>>>>> 2ce2d613
                i.as_attr_list[-1].name_spec.py_ctx_func = ast3.Del
            elif isinstance(i, uni.AstSymbolNode):
                i.name_spec.py_ctx_func = ast3.Del
            else:
                self.log_error("Delete target not valid")

    def enter_expr_as_item(self, node: uni.ExprAsItem) -> None:
        """Sub objects.

        expr: ExprType,
        alias: Optional[ExprType],
        """
        if node.alias:
            if isinstance(node.alias, uni.AtomTrailer):
                node.alias.sym_tab.chain_def_insert(node.alias.as_attr_list)
            elif isinstance(node.alias, uni.AstSymbolNode):
                node.alias.sym_tab.def_insert(node.alias)
            else:
                self.log_error("For expr as target not valid")<|MERGE_RESOLUTION|>--- conflicted
+++ resolved
@@ -307,18 +307,8 @@
 
         target: expression,
         """
-<<<<<<< HEAD
         for i in node.py_ast_targets:
-            if isinstance(i, ast.AtomTrailer):
-=======
-        items = (
-            node.target.values.items
-            if isinstance(node.target, uni.TupleVal) and node.target.values
-            else [node.target]
-        )
-        for i in items:
             if isinstance(i, uni.AtomTrailer):
->>>>>>> 2ce2d613
                 i.as_attr_list[-1].name_spec.py_ctx_func = ast3.Del
             elif isinstance(i, uni.AstSymbolNode):
                 i.name_spec.py_ctx_func = ast3.Del
