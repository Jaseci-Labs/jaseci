"""Test registry pass."""

import os

from jaclang.compiler.passes.main import RegistryPass
from jaclang.compiler.program import JacProgram
from jaclang.utils.test import TestCase


class RegistryPassTests(TestCase):
    """Test pass module."""

    # Need change
    def setUp(self) -> None:
        """Set up test."""
        return super().setUp()

    def test_registry_pass(self) -> None:
        """Basic test for pass."""
        state = (out := JacProgram()).compile(
            self.fixture_abs_path("registry.jac"), RegistryPass
        )
        self.assertFalse(out.errors_had)
        self.assertFalse(
            os.path.exists(
                os.path.join(
                    os.path.dirname(self.fixture_abs_path("registry.jac")),
                    "__jac_gen__",
                    "registry.registry.pkl",
                )
            )
        )
<<<<<<< HEAD
        self.assertIn("109", str(state.ir_out.to_dict()))
=======
        self.assertIn("109", str(state.to_dict()))
>>>>>>> 5142156a
<|MERGE_RESOLUTION|>--- conflicted
+++ resolved
@@ -30,8 +30,4 @@
                 )
             )
         )
-<<<<<<< HEAD
-        self.assertIn("109", str(state.ir_out.to_dict()))
-=======
-        self.assertIn("109", str(state.to_dict()))
->>>>>>> 5142156a
+        self.assertIn("109", str(state.to_dict()))