--- conflicted
+++ resolved
@@ -22,34 +22,18 @@
 
     def test_pygen_jac_cli(self) -> None:
         """Basic test for pass."""
-<<<<<<< HEAD
-        state = (out := JacProgram()).compile(
-            self.fixture_abs_path("base.jac"), JacImportPass
-        )
-        self.assertFalse(out.errors_had)
-        mod = state.prog.mod.hub[self.fixture_abs_path("impl/imps.jac")]
-=======
         (out := JacProgram()).compile(self.fixture_abs_path("base.jac"), JacImportPass)
         self.assertFalse(out.errors_had)
         mod = out.mod.hub[self.fixture_abs_path("impl/imps.jac")]
->>>>>>> 5142156a
         self.assertIn("56", str(mod.to_dict()))
 
     def test_import_auto_impl(self) -> None:
         """Basic test for pass."""
-<<<<<<< HEAD
-        state = JacProgram().compile(
-            self.fixture_abs_path("autoimpl.jac"), JacImportPass
-        )
-        num_modules = len(list(state.prog.mod.hub.values())[0].impl_mod)
-        mod_names = [i.name for i in list(state.prog.mod.hub.values())[0].impl_mod]
-=======
         (prog := JacProgram()).compile(
             self.fixture_abs_path("autoimpl.jac"), JacImportPass
         )
         num_modules = len(list(prog.mod.hub.values())[0].impl_mod)
         mod_names = [i.name for i in list(prog.mod.hub.values())[0].impl_mod]
->>>>>>> 5142156a
         self.assertEqual(num_modules, 4)
         self.assertIn("getme.impl", mod_names)
         self.assertIn("autoimpl.impl", mod_names)
@@ -57,16 +41,6 @@
 
     def test_import_include_auto_impl(self) -> None:
         """Basic test for pass."""
-<<<<<<< HEAD
-        state = JacProgram().compile(
-            self.fixture_abs_path("incautoimpl.jac"), JacImportPass
-        )
-        num_modules = len(list(state.prog.mod.hub.values())[1].impl_mod) + 1
-        mod_names = [i.name for i in list(state.prog.mod.hub.values())[1].impl_mod]
-        self.assertEqual(num_modules, 5)
-        self.assertEqual("incautoimpl", list(state.prog.mod.hub.values())[0].name)
-        self.assertEqual("autoimpl", list(state.prog.mod.hub.values())[1].name)
-=======
         (prog := JacProgram()).compile(
             self.fixture_abs_path("incautoimpl.jac"), JacImportPass
         )
@@ -75,26 +49,17 @@
         self.assertEqual(num_modules, 5)
         self.assertEqual("incautoimpl", list(prog.mod.hub.values())[0].name)
         self.assertEqual("autoimpl", list(prog.mod.hub.values())[1].name)
->>>>>>> 5142156a
         self.assertIn("getme.impl", mod_names)
         self.assertIn("autoimpl.impl", mod_names)
         self.assertIn("autoimpl.something.else.impl", mod_names)
 
     def test_annexalbe_by_discovery(self) -> None:
         """Basic test for pass."""
-<<<<<<< HEAD
-        state = JacProgram().compile(
-            self.fixture_abs_path("incautoimpl.jac"), JacImportPass
-        )
-        count = 0
-        all_mods = state.prog.mod.hub.values()
-=======
         (prog := JacProgram()).compile(
             self.fixture_abs_path("incautoimpl.jac"), JacImportPass
         )
         count = 0
         all_mods = prog.mod.hub.values()
->>>>>>> 5142156a
         self.assertEqual(len(all_mods), 6)
         for main_mod in all_mods:
             for i in main_mod.impl_mod:
@@ -132,21 +97,13 @@
 
     def test_py_raised_mods(self) -> None:
         """Basic test for pass."""
-<<<<<<< HEAD
-        state = JacProgram().compile(
-=======
         (prog := JacProgram()).compile(
->>>>>>> 5142156a
             self.fixture_abs_path("py_imp_test.jac"), schedule=py_code_gen_typed
         )
         for i in list(
             filter(
                 lambda x: x.py_info.is_raised_from_py,
-<<<<<<< HEAD
-                state.prog.mod.hub.values(),
-=======
                 prog.mod.hub.values(),
->>>>>>> 5142156a
             )
         ):
             print(uni.Module.get_href_path(i))
@@ -155,11 +112,7 @@
             list(
                 filter(
                     lambda x: x.py_info.is_raised_from_py,
-<<<<<<< HEAD
-                    state.prog.mod.hub.values(),
-=======
                     prog.mod.hub.values(),
->>>>>>> 5142156a
                 )
             )
         )
