"""DocIrGenPass for Jaseci Ast.

This is a pass for generating DocIr for Jac code.
"""

from typing import List, Optional

import jaclang.compiler.passes.tool.doc_ir as doc
import jaclang.compiler.unitree as uni
from jaclang.compiler.constant import Tokens as Tok
from jaclang.compiler.passes import UniPass
from jaclang.settings import settings


class DocIRGenPass(UniPass):
    """DocIrGenPass generate DocIr for Jac code."""

    def before_pass(self) -> None:
        """Initialize pass."""
        # Options for DocIr generation
        self.comments = self.ir_in.source.comments
        self.indent_size = 4
        self.MAX_LINE_LENGTH = settings.max_line_length

    def after_pass(self) -> None:
        """After pass."""
        self.ir_out.gen.jac = self.print_jac()

    def text(self, text: str) -> doc.Text:
        """Create a Text node."""
        return doc.Text(text)

    def space(self) -> doc.Text:
        """Create a space node."""
        return doc.Text(" ")

    def line(self, hard: bool = False, literal: bool = False) -> doc.Line:
        """Create a Line node."""
        return doc.Line(hard, literal)

    def hard_line(self) -> doc.Line:
        """Create a hard line break."""
        return doc.Line(hard=True)

    def tight_line(self) -> doc.Line:
        """Create a tight line break."""
        return doc.Line(tight=True)

    def literal_line(self) -> doc.Line:
        """Create a literal line break."""
        return doc.Line(literal=True)

    def group(
        self,
        contents: doc.DocType,
        break_contiguous: bool = False,
    ) -> doc.Group:
        """Create a Group node."""
        return doc.Group(contents, break_contiguous)

    def indent(self, contents: doc.DocType) -> doc.Indent:
        """Create an Indent node."""
        return doc.Indent(contents)

    def concat(self, parts: List[doc.DocType]) -> doc.Concat:
        """Create a Concat node."""
        return doc.Concat(parts)

    def if_break(
        self,
        break_contents: doc.DocType,
        flat_contents: doc.DocType,
    ) -> doc.IfBreak:
        """Create an IfBreak node."""
        return doc.IfBreak(break_contents, flat_contents)

    def align(self, contents: doc.DocType, n: Optional[int] = None) -> doc.Align:
        """Create an Align node."""
        return doc.Align(contents, n)

    def join(self, separator: doc.DocType, parts: List[doc.DocType]) -> doc.DocType:
        """Join parts with separator."""
        if not parts:
            return self.concat([])

        result = [parts[0]]
        for part in parts[1:]:
            result.append(separator)
            result.append(part)

        return self.concat(result)

    def exit_module(self, node: uni.Module) -> None:
        """Exit module."""
        parts: list[doc.DocType] = []
        prev_kid = None
        first_kid = True
        for i in node.kid:
            if isinstance(i, uni.Import) and isinstance(prev_kid, uni.Import):
                parts.append(i.gen.doc_ir)
                parts.append(self.hard_line())
            else:
                if not first_kid:
                    parts.append(self.hard_line())
                    parts.append(self.hard_line())
                parts.append(i.gen.doc_ir)
                parts.append(self.hard_line())
            prev_kid = i
            first_kid = False
        node.gen.doc_ir = self.concat(parts)

    def exit_import(self, node: uni.Import) -> None:
        """Exit import node."""
        parts: list[doc.DocType] = []
        for i in node.kid:
            if isinstance(i, uni.SubNodeList) and i.items:
                parts.append(self.indent(self.concat([self.line(), i.gen.doc_ir])))
                parts.append(self.line())
            elif isinstance(i, uni.Token) and i.name == Tok.SEMI:
                parts.pop()
                parts.append(i.gen.doc_ir)
            else:
                parts.append(i.gen.doc_ir)
                parts.append(self.space())
        node.gen.doc_ir = self.group(self.concat(parts))

    def exit_module_item(self, node: uni.ModuleItem) -> None:
        """Generate DocIR for module items."""
        parts: list[doc.DocType] = []

        for i in node.kid:
            if isinstance(i, uni.Token) and i.name == Tok.KW_AS:
                parts.append(self.space())
                parts.append(i.gen.doc_ir)
                parts.append(self.space())
            else:
                parts.append(i.gen.doc_ir)

        node.gen.doc_ir = self.concat(parts)

    def exit_module_path(self, node: uni.ModulePath) -> None:
        """Generate DocIR for module paths."""
        parts: list[doc.DocType] = []
        for i in node.kid:
            parts.append(i.gen.doc_ir)
        node.gen.doc_ir = self.concat(parts)

    def exit_architype(self, node: uni.Architype) -> None:
        """Generate DocIR for architypes."""
        parts: list[doc.DocType] = []
        for i in node.kid:
            if i == node.doc:
                parts.append(i.gen.doc_ir)
                parts.append(self.hard_line())
            else:
                parts.append(i.gen.doc_ir)
                parts.append(self.space())
        node.gen.doc_ir = self.group(self.concat(parts))

    def exit_ability(self, node: uni.Ability) -> None:
        """Generate DocIR for abilities."""
        parts: list[doc.DocType] = []
        for i in node.kid:
            if i == node.doc:
                parts.append(i.gen.doc_ir)
                parts.append(self.hard_line())
            elif i == node.name_ref:
                parts.append(i.gen.doc_ir)
            elif isinstance(i, uni.Token) and i.name == Tok.SEMI:
                parts.pop()
                parts.append(i.gen.doc_ir)
            else:
                parts.append(i.gen.doc_ir)
                parts.append(self.space())
        node.gen.doc_ir = self.group(self.concat(parts))

    def exit_func_signature(self, node: uni.FuncSignature) -> None:
        """Generate DocIR for function signatures."""
        parts: list[doc.DocType] = []
        for i in node.kid:
            if i == node.params:
                parts.pop()
                parts.append(
                    self.indent(self.concat([self.tight_line(), i.gen.doc_ir]))
                )
                parts.append(self.tight_line())
            else:
                parts.append(i.gen.doc_ir)
                parts.append(self.space())
        parts.pop()
        node.gen.doc_ir = self.group(self.concat(parts))

    def exit_param_var(self, node: uni.ParamVar) -> None:
        """Generate DocIR for parameter variables."""
        parts: list[doc.DocType] = []

        if node.name:
            parts.append(self.text(node.name.value))

        if node.type_tag and node.type_tag.gen.doc_ir:
            parts.append(self.text(": "))
            parts.append(node.type_tag.tag.gen.doc_ir)

        if node.value and node.value.gen.doc_ir:
            parts.append(self.text(" = "))
            parts.append(node.value.gen.doc_ir)

        node.gen.doc_ir = self.group(self.concat(parts))

    def exit_type_ref(self, node: uni.TypeRef) -> None:
        """Generate DocIR for type references."""
        parts: list[doc.DocType] = []

        if node.target and node.target.gen.doc_ir:
            parts.append(node.target.gen.doc_ir)

        node.gen.doc_ir = self.group(self.concat(parts))

    def exit_assignment(self, node: uni.Assignment) -> None:
        """Generate DocIR for assignments."""
        parts: list[doc.DocType] = []
        for i in node.kid:
            if isinstance(i, uni.Token) and i.name == Tok.SEMI:
                parts.pop()
                parts.append(i.gen.doc_ir)
            else:
                parts.append(i.gen.doc_ir)
                parts.append(self.space())
        node.gen.doc_ir = self.group(self.concat(parts))

    def exit_if_stmt(self, node: uni.IfStmt) -> None:
        """Generate DocIR for if statements."""
        parts: list[doc.DocType] = [self.text("if ")]

        # Condition
        if node.condition and node.condition.gen.doc_ir:
            cond_doc = node.condition.gen.doc_ir
            if cond_doc:
                # Group condition to allow breaking if it's very long
                parts.append(self.group(cond_doc))

        # Body: { ... }
        parts.append(self.text(" {"))  # Space before {
        body_content_parts: list[doc.DocType] = []
        if node.body and node.body.items:  # body is SubNodeList[CodeBlockStmt]
            for item in node.body.items:
                if item.gen.doc_ir:
                    item_doc = item.gen.doc_ir
                    if item_doc:
                        body_content_parts.append(item_doc)
                        body_content_parts.append(self.hard_line())
            if body_content_parts and isinstance(
                body_content_parts[-1], doc.Line
            ):  # remove last hard_line
                body_content_parts.pop()

        if body_content_parts:
            parts.append(
                self.indent(
                    self.concat([self.hard_line(), self.concat(body_content_parts)])
                )
            )
            parts.append(self.hard_line())  # Line before closing brace
        else:  # Empty body {}
            parts.append(self.line())  # allow break for empty body like { \n }
        parts.append(self.text("}"))

        # Else or ElseIf
        if node.else_body and node.else_body.gen.doc_ir:
            # else_body could be ElseIf or ElseStmt. Their gen.doc_ir is the full construct.
            else_doc = node.else_body.gen.doc_ir
            if else_doc:
                parts.append(self.space())  # Space before else/elif
                parts.append(else_doc)

        node.gen.doc_ir = self.group(self.concat(parts))

    def exit_else_if(self, node: uni.ElseIf) -> None:
        """Generate DocIR for else if statements."""
        # uni.ElseIf inherits from uni.IfStmt, structure is similar: elif cond { body } else_chain?
        parts: list[doc.DocType] = [self.text("elif ")]

        # Condition
        if node.condition and node.condition.gen.doc_ir:
            cond_doc = node.condition.gen.doc_ir
            if cond_doc:
                parts.append(self.group(cond_doc))

        # Body: { ... }
        parts.append(self.text(" {"))
        body_content_parts: list[doc.DocType] = []
        if node.body and node.body.items:  # body is SubNodeList[CodeBlockStmt]
            for item in node.body.items:
                if item.gen.doc_ir:
                    item_doc = item.gen.doc_ir
                    if item_doc:
                        body_content_parts.append(item_doc)
                        body_content_parts.append(self.hard_line())
            if body_content_parts and isinstance(body_content_parts[-1], doc.Line):
                body_content_parts.pop()

        if body_content_parts:
            parts.append(
                self.indent(
                    self.concat([self.hard_line(), self.concat(body_content_parts)])
                )
            )
            parts.append(self.hard_line())
        else:
            parts.append(self.line())
        parts.append(self.text("}"))

        # Else or ElseIf chain
        if node.else_body and node.else_body.gen.doc_ir:
            else_doc = node.else_body.gen.doc_ir
            if else_doc:
                parts.append(self.space())
                parts.append(else_doc)

        node.gen.doc_ir = self.group(self.concat(parts))

    def exit_else_stmt(self, node: uni.ElseStmt) -> None:
        """Generate DocIR for else statements."""
        parts: list[doc.DocType] = [self.text("else")]

        # Body: { ... }
        parts.append(self.text(" {"))
        body_content_parts: list[doc.DocType] = []
        if node.body and node.body.items:  # body is SubNodeList[CodeBlockStmt]
            for item in node.body.items:
                if item.gen.doc_ir:
                    item_doc = item.gen.doc_ir
                    if item_doc:
                        body_content_parts.append(item_doc)
                        body_content_parts.append(self.hard_line())
            if body_content_parts and isinstance(body_content_parts[-1], doc.Line):
                body_content_parts.pop()

        if body_content_parts:
            parts.append(
                self.indent(
                    self.concat([self.hard_line(), self.concat(body_content_parts)])
                )
            )
            parts.append(self.hard_line())
        else:
            parts.append(self.line())
        parts.append(self.text("}"))

        node.gen.doc_ir = self.group(self.concat(parts))

    def exit_binary_expr(self, node: uni.BinaryExpr) -> None:
        """Generate DocIR for binary expressions."""
        parts: list[doc.DocType] = []

        # Left operand
        if node.left and node.left.gen.doc_ir:
            left_doc = node.left.gen.doc_ir
            if left_doc:
                parts.append(left_doc)

        # Operator - with a potential line break before it
        op_str = ""
        if isinstance(node.op, uni.Token):
            op_str = node.op.value
        elif node.op and node.op.gen.doc_ir:  # For ConnectOp/DisconnectOp as op
            op_doc = node.op.gen.doc_ir
            if op_doc and isinstance(
                op_doc, doc.Text
            ):  # Assuming these ops become simple text
                op_str = op_doc.text
            elif op_doc:  # If it's a more complex DocType for an op
                parts.append(self.line())  # space or newline
                parts.append(op_doc)
                parts.append(self.space())  # space after op
                op_str = "complex_op_handled"  # Flag to skip default op handling

        if op_str and op_str != "complex_op_handled":
            # Decide if operator needs spaces around it based on Jac style (e.g., `a+b` vs `a + b`)
            # Common style is spaces around binary ops, except maybe for `**`.
            # For now, always add spaces.
            parts.append(
                self.line()
            )  # Soft line before operator (becomes space or newline)
            parts.append(self.text(op_str))
            parts.append(
                self.space()
            )  # Ensure space after operator if it doesn't break

        # Right operand
        if node.right and node.right.gen.doc_ir:
            right_doc = node.right.gen.doc_ir
            if right_doc:
                parts.append(right_doc)

        # The whole binary expression is a group. If it breaks, it tries to break at self.line().
        # Parentheses are not added by default by this formatter,
        # relying on parser to create AtomUnit (parenthesized expr) if original code had them
        # or if needed for precedence by other transformation passes.
        node.gen.doc_ir = self.group(self.concat(parts))

    def exit_expr_stmt(self, node: uni.ExprStmt) -> None:
        """Generate DocIR for expression statements."""
        parts: list[doc.DocType] = []

        if node.expr and node.expr.gen.doc_ir:
            parts.append(node.expr.gen.doc_ir)

        parts.append(self.text(";"))

        node.gen.doc_ir = self.group(self.concat(parts))

    def exit_concurrent_expr(self, node: uni.ConcurrentExpr) -> None:
        """Generate DocIR for concurrent expressions."""
        parts: list[doc.DocType] = []

        if node.target and node.target.gen.doc_ir:
            parts.append(node.target.gen.doc_ir)

        parts.append(self.text(";"))

        node.gen.doc_ir = self.group(self.concat(parts))

    def exit_return_stmt(self, node: uni.ReturnStmt) -> None:
        """Generate DocIR for return statements."""
        parts: list[doc.DocType] = [self.text("return")]

        if node.expr and node.expr.gen.doc_ir:
            parts.append(self.space())
            parts.append(node.expr.gen.doc_ir)

        parts.append(self.text(";"))

        node.gen.doc_ir = self.group(self.concat(parts))

    def exit_func_call(self, node: uni.FuncCall) -> None:
        """Generate DocIR for function calls."""
        parts: list[doc.DocType] = []

        # Name or callable expression (target in FuncCall)
        if node.target and node.target.gen.doc_ir:
            target_doc = node.target.gen.doc_ir
            if target_doc:
                parts.append(target_doc)

        # Parameters
        parts.append(self.text("("))

        if (
            node.params and node.params.items and node.params.gen.doc_ir
        ):  # Check items for non-empty list
            # node.params.gen.doc_ir is the DocIR for the joined parameter list
            params_doc = node.params.gen.doc_ir
            is_empty_concat = (
                isinstance(params_doc, doc.Concat) and not params_doc.parts
            )

            if not is_empty_concat:
                parts.append(
                    self.indent(
                        self.concat([self.tight_line(), params_doc])
                    )  # soft line
                )
                parts.append(self.tight_line())  # soft line before closing ')'

        parts.append(self.text(")"))

        node.gen.doc_ir = self.group(self.concat(parts))

    def exit_atom_trailer(self, node: uni.AtomTrailer) -> None:
        """Generate DocIR for atom trailers."""
        parts: list[doc.DocType] = []

        if node.target and node.target.gen.doc_ir:
            parts.append(node.target.gen.doc_ir)

        # Null-safe operator
        if node.is_null_ok:
            parts.append(self.text("?."))
        # Dot operator for attribute access
        elif node.is_attr:
            parts.append(self.text("."))

        if node.right and node.right.gen.doc_ir:
            parts.append(node.right.gen.doc_ir)

        node.gen.doc_ir = self.group(self.concat(parts))

    def exit_name(self, node: uni.Name) -> None:
        """Generate DocIR for names."""
        if node.is_kwesc:
            node.gen.doc_ir = self.text(f"<>{node.value}")
        else:
            node.gen.doc_ir = self.text(node.value)

    def exit_int(self, node: uni.Int) -> None:
        """Generate DocIR for integers."""
        node.gen.doc_ir = self.text(node.value)

    def exit_float(self, node: uni.Float) -> None:
        """Generate DocIR for floats."""
        node.gen.doc_ir = self.text(node.value)

    def exit_string(self, node: uni.String) -> None:
        """Generate DocIR for strings."""
        # Handle multiline strings
        if "\n" in node.value:
            lines = node.value.split("\n")
            parts: list[doc.DocType] = [self.text(lines[0])]

            for line in lines[1:]:
                parts.append(self.hard_line())
                parts.append(self.text(line))

            node.gen.doc_ir = self.group(self.concat(parts))
        else:
            node.gen.doc_ir = self.text(node.value)

    def exit_list_val(self, node: uni.ListVal) -> None:
        """Generate DocIR for list values."""
        parts: list[doc.DocType] = [self.text("[")]
        parts.append(self.if_break(self.line(), self.text(" ")))
        if node.values:
            parts.append(node.values.gen.doc_ir)
        parts.append(self.if_break(self.line(), self.text(" ")))
        parts.append(self.text("]"))

        node.gen.doc_ir = self.concat(parts)

    def exit_dict_val(self, node: uni.DictVal) -> None:
        """Generate DocIR for dictionary values."""
        parts: list[doc.DocType] = [self.text("{")]

        # node.kv_pairs is a Python list of KVPair, not a SubNodeList here.
        # We need to get the doc_ir from each KVPair and join them.
        if node.kv_pairs:
            pair_docs: list[doc.DocType] = []
            for pair_node in node.kv_pairs:
                if pair_node.gen.doc_ir:
                    pair_doc = pair_node.gen.doc_ir
                    if pair_doc:
                        pair_docs.append(pair_doc)

            if pair_docs:
                # Join the KVPair docs with "," and a line break opportunity
                joined_kv_pairs = self.join(
                    self.concat([self.text(","), self.line()]), pair_docs
                )
                is_empty_concat = (
                    isinstance(joined_kv_pairs, doc.Concat)
                    and not joined_kv_pairs.parts
                )

                if not is_empty_concat:
                    parts.append(
                        self.indent(
                            self.concat([self.line(), joined_kv_pairs])  # soft line
                        )
                    )
                    parts.append(self.line())  # soft line before closing '}'

        parts.append(self.text("}"))

        node.gen.doc_ir = self.group(self.concat(parts))

    def exit_k_v_pair(self, node: uni.KVPair) -> None:
        """Generate DocIR for key-value pairs."""
        parts: list[doc.DocType] = []

        if node.key and node.key.gen.doc_ir:
            parts.append(node.key.gen.doc_ir)
            parts.append(self.text(": "))

        if node.value and node.value.gen.doc_ir:
            parts.append(node.value.gen.doc_ir)

        node.gen.doc_ir = self.group(self.concat(parts))

    def exit_has_var(self, node: uni.HasVar) -> None:
        """Generate DocIR for has variable declarations."""
        parts: list[doc.DocType] = []
        for i in node.kid:
            if i == node.type_tag:
                parts.append(i.gen.doc_ir)
                parts.append(self.space())
            elif i == node.value:
                parts.append(self.space())
                parts.append(i.gen.doc_ir)
            else:
                parts.append(i.gen.doc_ir)
        node.gen.doc_ir = self.concat(parts)

    def exit_arch_has(self, node: uni.ArchHas) -> None:
        """Generate DocIR for architecture has declarations."""
        parts: list[doc.DocType] = []
        for i in node.kid:
            if (
                isinstance(i, uni.SubNodeList)
                and i == node.vars
                and isinstance(i.gen.doc_ir, doc.Concat)
            ):
                parts.append(self.align(i.gen.doc_ir))
            else:
                parts.append(i.gen.doc_ir)
                parts.append(self.space())

        node.gen.doc_ir = self.group(self.concat(parts))

    def exit_while_stmt(self, node: uni.WhileStmt) -> None:
        """Generate DocIR for while statements."""
        parts: list[doc.DocType] = [self.text("while ")]

        if node.condition and node.condition.gen.doc_ir:
            cond_doc = node.condition.gen.doc_ir
            if cond_doc:
                parts.append(self.group(cond_doc))

        parts.append(self.text(" {"))
        body_content_parts: list[doc.DocType] = []
        if node.body and node.body.items:  # body is SubNodeList[CodeBlockStmt]
            for item in node.body.items:
                if item.gen.doc_ir:
                    item_doc = item.gen.doc_ir
                    if item_doc:
                        body_content_parts.append(item_doc)
                        body_content_parts.append(self.hard_line())
            if body_content_parts and isinstance(body_content_parts[-1], doc.Line):
                body_content_parts.pop()

        if body_content_parts:
            parts.append(
                self.indent(
                    self.concat([self.hard_line(), self.concat(body_content_parts)])
                )
            )
            parts.append(self.hard_line())
        else:
            parts.append(self.line())
        parts.append(self.text("}"))

        node.gen.doc_ir = self.group(self.concat(parts))

    def exit_in_for_stmt(self, node: uni.InForStmt) -> None:
        """Generate DocIR for for-in statements."""
        parts: list[doc.DocType] = [self.text("for ")]

        if node.target and node.target.gen.doc_ir:
            target_doc = node.target.gen.doc_ir
            if target_doc:
                parts.append(self.group(target_doc))  # Target can be complex

        parts.append(self.text(" in "))

        if node.collection and node.collection.gen.doc_ir:
            coll_doc = node.collection.gen.doc_ir
            if coll_doc:
                parts.append(self.group(coll_doc))  # Collection can be complex

        parts.append(self.text(" {"))
        body_content_parts: list[doc.DocType] = []
        if node.body and node.body.items:  # body is SubNodeList[CodeBlockStmt]
            for item in node.body.items:
                if item.gen.doc_ir:
                    item_doc = item.gen.doc_ir
                    if item_doc:
                        body_content_parts.append(item_doc)
                        body_content_parts.append(self.hard_line())
            if body_content_parts and isinstance(body_content_parts[-1], doc.Line):
                body_content_parts.pop()

        if body_content_parts:
            parts.append(
                self.indent(
                    self.concat([self.hard_line(), self.concat(body_content_parts)])
                )
            )
            parts.append(self.hard_line())
        else:
            parts.append(self.line())
        parts.append(self.text("}"))

        # Jac for...in doesn't have an else clause in unitree.py

        node.gen.doc_ir = self.group(self.concat(parts))

    def exit_iter_for_stmt(self, node: uni.IterForStmt) -> None:
        """Generate DocIR for iterative for statements."""
        parts: list[doc.DocType] = [self.text("for ")]

        # iter, condition, count_by are all potentially complex and groupable
        if node.iter and node.iter.gen.doc_ir:
            iter_doc = node.iter.gen.doc_ir
            if iter_doc:
                parts.append(self.group(iter_doc))
        # SEMI is added by Assignment node itself if it's a full statement.
        # Here, it's part of for, so explicit semicolon if not an aug_assign which is not allowed here by grammar.
        # The Assignment node in IterForStmt will not add its own semicolon due to parent context.
        parts.append(self.text("; "))

        if node.condition and node.condition.gen.doc_ir:
            cond_doc = node.condition.gen.doc_ir
            if cond_doc:
                parts.append(self.group(cond_doc))
        parts.append(self.text("; "))

        if node.count_by and node.count_by.gen.doc_ir:
            count_doc = node.count_by.gen.doc_ir
            if count_doc:
                parts.append(self.group(count_doc))
        # No final semicolon for the header part of for loop.

        parts.append(self.text(" {"))
        body_content_parts: list[doc.DocType] = []
        if node.body and node.body.items:  # body is SubNodeList[CodeBlockStmt]
            for item in node.body.items:
                if item.gen.doc_ir:
                    item_doc = item.gen.doc_ir
                    if item_doc:
                        body_content_parts.append(item_doc)
                        body_content_parts.append(self.hard_line())
            if body_content_parts and isinstance(body_content_parts[-1], doc.Line):
                body_content_parts.pop()

        if body_content_parts:
            parts.append(
                self.indent(
                    self.concat([self.hard_line(), self.concat(body_content_parts)])
                )
            )
            parts.append(self.hard_line())
        else:
            parts.append(self.line())
        parts.append(self.text("}"))

        # Jac iter_for_stmt doesn't have an else clause in unitree.py

        node.gen.doc_ir = self.group(self.concat(parts))

    def exit_try_stmt(self, node: uni.TryStmt) -> None:
        """Generate DocIR for try statements."""
        parts: list[doc.DocType] = [self.text("try")]

        # Try Body
        parts.append(self.text(" {"))
        try_body_content_parts: list[doc.DocType] = []
        if node.body and node.body.items:  # body is SubNodeList[CodeBlockStmt]
            for item in node.body.items:
                if item.gen.doc_ir:
                    item_doc = item.gen.doc_ir
                    if item_doc:
                        try_body_content_parts.append(item_doc)
                        try_body_content_parts.append(self.hard_line())
            if try_body_content_parts and isinstance(
                try_body_content_parts[-1], doc.Line
            ):
                try_body_content_parts.pop()

        if try_body_content_parts:
            parts.append(
                self.indent(
                    self.concat([self.hard_line(), self.concat(try_body_content_parts)])
                )
            )
            parts.append(self.hard_line())
        else:
            parts.append(self.line())
        parts.append(self.text("}"))

        # Handle except clauses (SubNodeList[Except])
        if node.excepts and node.excepts.items:
            for (
                except_clause_node
            ) in node.excepts.items:  # Iterate through uni.Except nodes
                if except_clause_node.gen.doc_ir:
                    except_doc = except_clause_node.gen.doc_ir
                    if except_doc:
                        parts.append(self.space())  # Space before except
                        parts.append(except_doc)

        # Else body (if TryStmt supports it - uni.TryStmt has else_body: Optional[ElseStmt])
        # Jac grammar for try_stmt doesn't show an `else` block directly, python does.
        # Assuming no `else` for now for Jac `try` based on common Jac patterns.
        # If `node.else_body` exists and is relevant for Jac, it would be handled like `finally`.

        # Handle finally clause (FinallyStmt)
        if node.finally_body and node.finally_body.gen.doc_ir:
            finally_doc = node.finally_body.gen.doc_ir
            if finally_doc:
                parts.append(self.space())  # Space before finally
                parts.append(finally_doc)

        node.gen.doc_ir = self.group(self.concat(parts))

    def exit_except(self, node: uni.Except) -> None:
        """Generate DocIR for except clauses."""
        parts: list[doc.DocType] = [self.text("except")]

        if node.ex_type and node.ex_type.gen.doc_ir:
            ex_type_doc = node.ex_type.gen.doc_ir
            if ex_type_doc:
                parts.append(self.space())
                parts.append(self.group(ex_type_doc))  # Exception type can be complex

        if node.name and node.name.gen.doc_ir:  # name is Name
            name_doc = node.name.gen.doc_ir
            if name_doc:
                parts.append(self.text(" as "))
                parts.append(name_doc)

        parts.append(self.text(" {"))
        body_content_parts: list[doc.DocType] = []
        if node.body and node.body.items:  # body is SubNodeList[CodeBlockStmt]
            for item in node.body.items:
                if item.gen.doc_ir:
                    item_doc = item.gen.doc_ir
                    if item_doc:
                        body_content_parts.append(item_doc)
                        body_content_parts.append(self.hard_line())
            if body_content_parts and isinstance(body_content_parts[-1], doc.Line):
                body_content_parts.pop()

        if body_content_parts:
            parts.append(
                self.indent(
                    self.concat([self.hard_line(), self.concat(body_content_parts)])
                )
            )
            parts.append(self.hard_line())
        else:
            parts.append(self.line())
        parts.append(self.text("}"))

        node.gen.doc_ir = self.group(self.concat(parts))

    def exit_finally_stmt(self, node: uni.FinallyStmt) -> None:
        """Generate DocIR for finally statements."""
        parts: list[doc.DocType] = [self.text("finally")]

        parts.append(self.text(" {"))
        body_content_parts: list[doc.DocType] = []
        if node.body and node.body.items:  # body is SubNodeList[CodeBlockStmt]
            for item in node.body.items:
                if item.gen.doc_ir:
                    item_doc = item.gen.doc_ir
                    if item_doc:
                        body_content_parts.append(item_doc)
                        body_content_parts.append(self.hard_line())
            if body_content_parts and isinstance(body_content_parts[-1], doc.Line):
                body_content_parts.pop()

        if body_content_parts:
            parts.append(
                self.indent(
                    self.concat([self.hard_line(), self.concat(body_content_parts)])
                )
            )
            parts.append(self.hard_line())
        else:
            parts.append(self.line())
        parts.append(self.text("}"))

        node.gen.doc_ir = self.group(self.concat(parts))

    def exit_tuple_val(self, node: uni.TupleVal) -> None:
        """Generate DocIR for tuple values."""
<<<<<<< HEAD
        parts: list[doc.DocType] = []
        for i in node.kid:
            parts.append(i.gen.doc_ir)
=======
        parts: list[doc.DocType] = [self.text("(")]
        parts.append(self.if_break(self.line(), self.text(" ")))
        if node.values:
            parts.append(node.values.gen.doc_ir)
        parts.append(self.if_break(self.line(), self.text(" ")))
        parts.append(self.text(")"))
>>>>>>> b1045085
        node.gen.doc_ir = self.group(self.concat(parts))

    def exit_multi_string(self, node: uni.MultiString) -> None:
        """Generate DocIR for multiline strings."""
        parts: list[doc.DocType] = []

        for string in node.strings:
            if string.gen.doc_ir:
                parts.append(string.gen.doc_ir)
                parts.append(self.hard_line())

        if parts and isinstance(parts[-1], doc.Line):
            parts.pop()  # Remove trailing line

        node.gen.doc_ir = self.group(self.concat(parts))

    def exit_set_val(self, node: uni.SetVal) -> None:
        """Generate DocIR for set values."""
        parts: list[doc.DocType] = [self.text("{")]
        parts.append(self.if_break(self.line(), self.text(" ")))
        if node.values:
            parts.append(node.values.gen.doc_ir)
        parts.append(self.if_break(self.line(), self.text(" ")))
        parts.append(self.text("}"))
        node.gen.doc_ir = self.group(self.concat(parts))

    def exit_special_var_ref(self, node: uni.SpecialVarRef) -> None:
        """Generate DocIR for special variable references."""
        node.gen.doc_ir = self.text(node.value)

    def exit_bool(self, node: uni.Bool) -> None:
        """Generate DocIR for boolean values."""
        node.gen.doc_ir = self.text(node.value)

    def exit_null(self, node: uni.Null) -> None:
        """Generate DocIR for null values."""
        node.gen.doc_ir = self.text(node.value)

    def exit_ellipsis(self, node: uni.Ellipsis) -> None:
        """Generate DocIR for ellipsis."""
        node.gen.doc_ir = self.text(node.value)

    def exit_with_stmt(self, node: uni.WithStmt) -> None:
        """Generate DocIR for with statements."""
        parts: list[doc.DocType] = [self.text("with ")]

        # Handle expressions
        if node.exprs:
            expr_parts: list[doc.DocType] = []
            for expr in node.exprs.items:
                if expr.gen.doc_ir:
                    expr_parts.append(expr.gen.doc_ir)
            parts.append(self.join(self.text(", "), expr_parts))

        # Body
        parts.append(self.space())
        parts.append(self.text("{"))

        if node.body and node.body.gen.doc_ir:
            body_content = node.body.gen.doc_ir
            parts.append(self.indent(self.concat([self.hard_line(), body_content])))
            parts.append(self.hard_line())

        parts.append(self.text("}"))

        node.gen.doc_ir = self.group(self.concat(parts))

    def exit_list_compr(self, node: uni.ListCompr) -> None:
        """Generate DocIR for list comprehensions."""
        parts: list[doc.DocType] = [self.text("[")]

        # Output expression
        if node.out_expr and node.out_expr.gen.doc_ir:
            parts.append(node.out_expr.gen.doc_ir)
            parts.append(self.space())

        # Comprehension clauses
        for compr in node.compr:
            if compr.gen.doc_ir:
                parts.append(compr.gen.doc_ir)
                parts.append(self.space())

        if parts and isinstance(parts[-1], doc.Text) and parts[-1].text == " ":
            parts.pop()  # Remove trailing space

        parts.append(self.text("]"))

        node.gen.doc_ir = self.group(self.concat(parts))

    def exit_inner_compr(self, node: uni.InnerCompr) -> None:
        """Generate DocIR for inner comprehension clauses."""
        parts: list[doc.DocType] = []

        if node.is_async:
            parts.append(self.text("async "))

        parts.append(self.text("for "))

        if node.target and node.target.gen.doc_ir:
            parts.append(node.target.gen.doc_ir)

        parts.append(self.text(" in "))

        if node.collection and node.collection.gen.doc_ir:
            parts.append(node.collection.gen.doc_ir)

        # Conditionals
        if node.conditional:
            for cond in node.conditional:
                if cond.gen.doc_ir:
                    parts.append(self.text(" if "))
                    parts.append(cond.gen.doc_ir)

        node.gen.doc_ir = self.concat(parts)

    def exit_f_string(self, node: uni.FString) -> None:
        """Generate DocIR for formatted strings."""
        parts: list[doc.DocType] = [self.text('f"')]

        if node.parts:
            for part in node.parts.items:
                if isinstance(part, uni.String):
                    parts.append(self.text(part.value))
                else:  # part is ExprStmt
                    parts.append(self.text("{"))
                    if part.gen.doc_ir:
                        parts.append(part.gen.doc_ir)
                    parts.append(self.text("}"))

        parts.append(self.text('"'))

        node.gen.doc_ir = self.concat(parts)

    def exit_if_else_expr(self, node: uni.IfElseExpr) -> None:
        """Generate DocIR for conditional expressions."""
        parts: list[doc.DocType] = []

        if node.value and node.value.gen.doc_ir:
            val_doc = node.value.gen.doc_ir
            if val_doc:
                parts.append(val_doc)

        parts.append(self.line())  # Potential break
        parts.append(self.text("if"))
        parts.append(self.space())

        if node.condition and node.condition.gen.doc_ir:
            cond_doc = node.condition.gen.doc_ir
            if cond_doc:
                parts.append(cond_doc)

        parts.append(self.line())  # Potential break
        parts.append(self.text("else"))
        parts.append(self.space())

        if node.else_value and node.else_value.gen.doc_ir:
            else_val_doc = node.else_value.gen.doc_ir
            if else_val_doc:
                parts.append(else_val_doc)

        node.gen.doc_ir = self.group(self.concat(parts))

    def exit_bool_expr(self, node: uni.BoolExpr) -> None:
        """Generate DocIR for boolean expressions (and/or)."""
        parts: list[doc.DocType] = []
        op_str = node.op.value  # op is Token (KW_AND or KW_OR)

        for i, value_node in enumerate(node.values):
            if value_node.gen.doc_ir:
                value_doc = value_node.gen.doc_ir
                if value_doc:
                    parts.append(value_doc)

            if i < len(node.values) - 1:
                parts.append(self.line())  # Potential break + space
                parts.append(self.text(op_str))
                parts.append(self.space())  # Space after operator

        node.gen.doc_ir = self.group(self.concat(parts))

    def exit_unary_expr(self, node: uni.UnaryExpr) -> None:
        """Generate DocIR for unary expressions."""
        parts: list[doc.DocType] = []
        op_val = node.op.value  # op is Token

        if op_val in ["-", "~", "+"]:  # Typically no space after these
            parts.append(self.text(op_val))
            if node.operand and node.operand.gen.doc_ir:
                operand_doc = node.operand.gen.doc_ir
                if operand_doc:
                    parts.append(operand_doc)
        elif op_val == "not":  # Space after "not"
            parts.append(self.text("not"))
            if node.operand and node.operand.gen.doc_ir:
                operand_doc = node.operand.gen.doc_ir
                if operand_doc:
                    parts.append(self.space())  # Space before operand
                    parts.append(operand_doc)
        else:  # Default case, might include other unary ops like `await` (handled separately) or custom ones
            parts.append(self.text(op_val))
            if node.operand and node.operand.gen.doc_ir:
                operand_doc = node.operand.gen.doc_ir
                if operand_doc:
                    parts.append(self.space())  # Space before operand
                    parts.append(operand_doc)

        node.gen.doc_ir = self.group(self.concat(parts))

    def exit_lambda_expr(self, node: uni.LambdaExpr) -> None:
        """Generate DocIR for lambda expressions."""
        parts: list[doc.DocType] = [self.text("lambda")]

        # Signature (params and/or return type)
        if node.signature and node.signature.gen.doc_ir:
            sig_doc = node.signature.gen.doc_ir
            if sig_doc:
                if not (
                    isinstance(sig_doc, doc.Text) and sig_doc.text == "()"
                ):  # Avoid space for lambda () -> ...
                    parts.append(self.space())
                parts.append(sig_doc)

        # Colon before body
        # The colon should be separated from the signature by a space,
        # and from the body by a space, or a break if the body is multiline.
        parts.append(self.text(":"))

        # Body of the lambda
        if node.body and node.body.gen.doc_ir:
            body_doc = node.body.gen.doc_ir
            if body_doc:
                # Indent the body if it breaks. Break before the body.
                parts.append(self.indent(self.concat([self.line(), body_doc])))

        parts.append(self.text(";"))

        node.gen.doc_ir = self.group(self.concat(parts))

    def exit_edge_ref_trailer(self, node: uni.EdgeRefTrailer) -> None:
        """Generate DocIR for edge reference trailers."""
        parts: list[doc.DocType] = []

        for kid in node.kid:
            if kid.gen.doc_ir and kid.gen.doc_ir:  # check kid.gen.doc_ir is not empty
                parts.append(kid.gen.doc_ir)

        node.gen.doc_ir = self.concat(parts)

    def exit_edge_op_ref(self, node: uni.EdgeOpRef) -> None:
        """Generate DocIR for edge operation references."""
        parts: list[doc.DocType] = []

        for kid in node.kid:
            if kid.gen.doc_ir and kid.gen.doc_ir:  # check kid.gen.doc_ir is not empty
                parts.append(kid.gen.doc_ir)

        node.gen.doc_ir = self.concat(parts)

    def exit_index_slice(self, node: uni.IndexSlice) -> None:
        """Generate DocIR for index slices."""
        parts: list[doc.DocType] = [self.text("[")]

        if node.slices and len(node.slices) > 0:
            slice_parts: list[doc.DocType] = []

            for slice_item in node.slices:
                item_parts: list[doc.DocType] = []

                # Start
                if slice_item.start and slice_item.start.gen.doc_ir:
                    item_parts.append(slice_item.start.gen.doc_ir)

                # Only add colon for range slices
                if node.is_range:
                    item_parts.append(self.text(":"))

                    # Stop
                    if slice_item.stop and slice_item.stop.gen.doc_ir:
                        item_parts.append(slice_item.stop.gen.doc_ir)

                    # Step
                    if slice_item.step:
                        item_parts.append(self.text(":"))
                        if slice_item.step.gen.doc_ir:
                            item_parts.append(slice_item.step.gen.doc_ir)

                slice_parts.append(self.concat(item_parts))

            # Join multiple slices with commas
            if len(slice_parts) > 1:
                parts.append(self.join(self.text(", "), slice_parts))
            else:
                parts.append(slice_parts[0])

        parts.append(self.text("]"))

        node.gen.doc_ir = self.concat(parts)

    def exit_gen_compr(self, node: uni.GenCompr) -> None:
        """Generate DocIR for generator comprehensions."""
        parts: list[doc.DocType] = [self.text("(")]

        # Output expression
        if node.out_expr and node.out_expr.gen.doc_ir:
            parts.append(node.out_expr.gen.doc_ir)
            parts.append(self.space())

        # Comprehension clauses
        for compr in node.compr:
            if compr.gen.doc_ir:
                parts.append(compr.gen.doc_ir)
                parts.append(self.space())

        if parts and isinstance(parts[-1], doc.Text) and parts[-1].text == " ":
            parts.pop()  # Remove trailing space

        parts.append(self.text(")"))

        node.gen.doc_ir = self.group(self.concat(parts))

    def exit_set_compr(self, node: uni.SetCompr) -> None:
        """Generate DocIR for set comprehensions."""
        parts: list[doc.DocType] = [self.text("{")]

        # Output expression
        if node.out_expr and node.out_expr.gen.doc_ir:
            parts.append(node.out_expr.gen.doc_ir)
            parts.append(self.space())

        # Comprehension clauses
        for compr in node.compr:
            if compr.gen.doc_ir:
                parts.append(compr.gen.doc_ir)
                parts.append(self.space())

        if parts and isinstance(parts[-1], doc.Text) and parts[-1].text == " ":
            parts.pop()  # Remove trailing space

        parts.append(self.text("}"))

        node.gen.doc_ir = self.group(self.concat(parts))

    def exit_dict_compr(self, node: uni.DictCompr) -> None:
        """Generate DocIR for dictionary comprehensions."""
        parts: list[doc.DocType] = [self.text("{")]

        # Key-value pair
        if node.kv_pair and node.kv_pair.gen.doc_ir:
            parts.append(node.kv_pair.gen.doc_ir)
            parts.append(self.space())

        # Comprehension clauses
        for compr in node.compr:
            if compr.gen.doc_ir:
                parts.append(compr.gen.doc_ir)
                parts.append(self.space())

        if parts and isinstance(parts[-1], doc.Text) and parts[-1].text == " ":
            parts.pop()  # Remove trailing space

        parts.append(self.text("}"))

        node.gen.doc_ir = self.group(self.concat(parts))

    def exit_k_w_pair(self, node: uni.KWPair) -> None:
        """Generate DocIR for keyword arguments."""
        parts: list[doc.DocType] = []

        if node.key:
            parts.append(self.text(node.key.unparse()))
            parts.append(self.text("="))
            if node.value and node.value.gen.doc_ir:
                parts.append(node.value.gen.doc_ir)
        else:
            parts.append(self.text("**"))
            if node.value and node.value.gen.doc_ir:
                parts.append(node.value.gen.doc_ir)

        node.gen.doc_ir = self.concat(parts)

    def exit_await_expr(self, node: uni.AwaitExpr) -> None:
        """Generate DocIR for await expressions."""
        parts: list[doc.DocType] = [self.text("await ")]

        if node.target and node.target.gen.doc_ir:
            parts.append(node.target.gen.doc_ir)

        node.gen.doc_ir = self.concat(parts)

    def exit_yield_expr(self, node: uni.YieldExpr) -> None:
        """Generate DocIR for yield expressions."""
        parts: list[doc.DocType] = [self.text("yield")]

        if node.with_from:
            parts.append(self.text(" from"))

        if node.expr and node.expr.gen.doc_ir:
            parts.append(self.space())
            parts.append(node.expr.gen.doc_ir)

        node.gen.doc_ir = self.concat(parts)

    def exit_ctrl_stmt(self, node: uni.CtrlStmt) -> None:
        """Generate DocIR for control statements (break, continue, skip)."""
        parts: list[doc.DocType] = []
        for i in node.kid:
            parts.append(i.gen.doc_ir)
        node.gen.doc_ir = self.group(self.concat(parts))

    def exit_delete_stmt(self, node: uni.DeleteStmt) -> None:
        """Generate DocIR for delete statements."""
        parts: list[doc.DocType] = [self.text("delete ")]

        if node.target and node.target.gen.doc_ir:
            parts.append(node.target.gen.doc_ir)

        parts.append(self.text(";"))

        node.gen.doc_ir = self.group(self.concat(parts))

    def exit_disengage_stmt(self, node: uni.DisengageStmt) -> None:
        """Generate DocIR for disengage statements."""
        parts: list[doc.DocType] = []
        for i in node.kid:
            parts.append(i.gen.doc_ir)
        node.gen.doc_ir = self.group(self.concat(parts))

    def exit_report_stmt(self, node: uni.ReportStmt) -> None:
        """Generate DocIR for report statements."""
        parts: list[doc.DocType] = [self.text("report ")]

        if node.expr and node.expr.gen.doc_ir:
            parts.append(node.expr.gen.doc_ir)

        parts.append(self.text(";"))

        node.gen.doc_ir = self.group(self.concat(parts))

    def exit_assert_stmt(self, node: uni.AssertStmt) -> None:
        """Generate DocIR for assert statements."""
        parts: list[doc.DocType] = [self.text("assert ")]

        if node.condition and node.condition.gen.doc_ir:
            parts.append(node.condition.gen.doc_ir)

        # Optional error message
        if node.error_msg and node.error_msg.gen.doc_ir:
            parts.append(self.text(", "))
            parts.append(node.error_msg.gen.doc_ir)

        parts.append(self.text(";"))

        node.gen.doc_ir = self.group(self.concat(parts))

    def exit_raise_stmt(self, node: uni.RaiseStmt) -> None:
        """Generate DocIR for raise statements."""
        parts: list[doc.DocType] = [self.text("raise")]

        if node.cause and node.cause.gen.doc_ir:
            parts.append(self.space())
            parts.append(node.cause.gen.doc_ir)

        # Optional from expression
        if node.from_target and node.from_target.gen.doc_ir:
            parts.append(self.text(" from "))
            parts.append(node.from_target.gen.doc_ir)

        parts.append(self.text(";"))

        node.gen.doc_ir = self.group(self.concat(parts))

    def exit_global_vars(self, node: uni.GlobalVars) -> None:
        """Generate DocIR for global variables."""
        parts: list[doc.DocType] = []

        # Keyword (let or global)
        if node.is_frozen:
            parts.append(self.text("let "))
        else:
            parts.append(self.text("global "))

        # Access specification
        if node.access and node.access.gen.doc_ir:
            parts.append(node.access.gen.doc_ir)
            parts.append(self.space())

        # Assignments
        if node.assignments and node.assignments.gen.doc_ir:
            parts.append(node.assignments.gen.doc_ir)

        parts.append(self.text(";"))

        node.gen.doc_ir = self.group(self.concat(parts))

    def exit_module_code(self, node: uni.ModuleCode) -> None:
        """Generate DocIR for module code."""
        parts: list[doc.DocType] = []
        for i in node.kid:
            if isinstance(i, uni.Token):
                parts.append(i.gen.doc_ir)
                parts.append(self.space())
            else:
                parts.append(self.indent(self.concat([i.gen.doc_ir])))

        node.gen.doc_ir = self.group(self.concat(parts))

    def exit_global_stmt(self, node: uni.GlobalStmt) -> None:
        """Generate DocIR for global statements."""
        # node.kid is [GLOBAL_OP_token, name_list_SubNodeList, SEMI_token]
        parts: list[doc.DocType] = []
        for i in node.kid:
            parts.append(i.gen.doc_ir)
        node.gen.doc_ir = self.group(self.concat(parts))

    def exit_non_local_stmt(self, node: uni.NonLocalStmt) -> None:
        """Generate DocIR for nonlocal statements."""
        parts: list[doc.DocType] = [self.text("nonlocal ")]

        if node.target:
            name_parts: list[doc.DocType] = []
            for name in node.target.items:
                if name.gen.doc_ir:
                    name_parts.append(name.gen.doc_ir)

            parts.append(self.join(self.text(", "), name_parts))

        parts.append(self.text(";"))

        node.gen.doc_ir = self.concat(parts)

    def exit_visit_stmt(self, node: uni.VisitStmt) -> None:
        """Generate DocIR for visit statements."""
        parts: list[doc.DocType] = [self.text("visit ")]

        if node.target and node.target.gen.doc_ir:
            parts.append(node.target.gen.doc_ir)

        if node.else_body and node.else_body.gen.doc_ir:
            parts.append(self.space())
            parts.append(node.else_body.gen.doc_ir)

        parts.append(self.text(";"))

        node.gen.doc_ir = self.concat(parts)

    def exit_ignore_stmt(self, node: uni.IgnoreStmt) -> None:
        """Generate DocIR for ignore statements."""
        parts: list[doc.DocType] = [self.text("ignore")]

        if node.target and node.target.gen.doc_ir:
            parts.append(self.space())
            parts.append(node.target.gen.doc_ir)

        parts.append(self.text(";"))

        node.gen.doc_ir = self.concat(parts)

    def exit_connect_op(self, node: uni.ConnectOp) -> None:
        """Generate DocIR for connect operator."""
        parts: list[doc.DocType] = []

        if node.edge_dir == uni.EdgeDir.OUT:
            parts.append(self.text("-->"))
        elif node.edge_dir == uni.EdgeDir.IN:
            parts.append(self.text("<--"))
        elif node.edge_dir == uni.EdgeDir.ANY:
            parts.append(self.text("<-->"))

        node.gen.doc_ir = self.concat(parts)

    def exit_disconnect_op(self, node: uni.DisconnectOp) -> None:
        """Generate DocIR for disconnect operator."""
        parts: list[doc.DocType] = []

        if node.edge_spec and node.edge_spec.edge_dir == uni.EdgeDir.OUT:
            parts.append(self.text("-/>"))
        elif node.edge_spec and node.edge_spec.edge_dir == uni.EdgeDir.IN:
            parts.append(self.text("</-"))
        elif node.edge_spec and node.edge_spec.edge_dir == uni.EdgeDir.ANY:
            parts.append(self.text("</>"))

        node.gen.doc_ir = self.concat(parts)

    def exit_compare_expr(self, node: uni.CompareExpr) -> None:
        """Generate DocIR for comparison expressions."""
        parts: list[doc.DocType] = []

        # Left operand
        if node.left and node.left.gen.doc_ir:
            left_doc = node.left.gen.doc_ir
            if left_doc:
                parts.append(left_doc)

        # Add operators and right operands, allowing breaks before each operator
        for i, right_operand_node in enumerate(node.rights):
            if i < len(node.ops) and node.ops[i]:  # node.ops[i] is Token
                op_str = node.ops[i].value
                parts.append(self.line())  # Potential break + space
                parts.append(self.text(op_str))
                parts.append(self.space())  # Space after operator

            if right_operand_node.gen.doc_ir:
                right_doc = right_operand_node.gen.doc_ir
                if right_doc:
                    parts.append(right_doc)

        node.gen.doc_ir = self.group(self.concat(parts))

    def exit_atom_unit(self, node: uni.AtomUnit) -> None:
        """Generate DocIR for atom units (parenthesized expressions)."""
        parts: list[doc.DocType] = [self.text("(")]

        if node.value and node.value.gen.doc_ir:
            parts.append(node.value.gen.doc_ir)

        parts.append(self.text(")"))

        node.gen.doc_ir = self.group(self.concat(parts))

    def exit_expr_as_item(self, node: uni.ExprAsItem) -> None:
        """Generate DocIR for expression as item nodes."""
        parts: list[doc.DocType] = []

        if node.expr and node.expr.gen.doc_ir:
            parts.append(node.expr.gen.doc_ir)

        if node.alias and node.alias.gen.doc_ir:
            parts.append(self.text(" as "))
            parts.append(node.alias.gen.doc_ir)

        node.gen.doc_ir = self.group(self.concat(parts))

    def exit_filter_compr(self, node: uni.FilterCompr) -> None:
        """Generate DocIR for filter comprehensions."""
        parts: list[doc.DocType] = []

        if (
            node.f_type and node.f_type.gen.doc_ir
        ):  # node.f_type is Expr, gen.doc_ir is list[DocType]
            parts.append(self.text("filter "))
            # Ensure we are appending the DocType element, not the list
            parts.append(node.f_type.gen.doc_ir)

        node.gen.doc_ir = self.concat(parts)

    def exit_assign_compr(self, node: uni.AssignCompr) -> None:
        """Generate DocIR for assignment comprehensions."""
        parts: list[doc.DocType] = []

        if node.assigns:
            parts.append(self.text("with "))
            assign_parts: list[doc.DocType] = []
            for assign in node.assigns.items:
                if assign.gen.doc_ir:
                    assign_parts.append(assign.gen.doc_ir)
            parts.append(self.join(self.text(", "), assign_parts))

        node.gen.doc_ir = self.concat(parts)

    def exit_builtin_type(self, node: uni.BuiltinType) -> None:
        """Generate DocIR for builtin type nodes."""
        node.gen.doc_ir = self.text(node.value)

    def exit_py_inline_code(self, node: uni.PyInlineCode) -> None:
        """Generate DocIR for Python inline code blocks."""
        parts: list[doc.DocType] = [  # Ensure parts is list[doc.DocType]
            self.text("::py::"),
            self.hard_line(),
            self.text(node.code.value),
            self.hard_line(),
            self.text("::py::"),
        ]

        node.gen.doc_ir = self.group(self.concat(parts))

    def exit_test(self, node: uni.Test) -> None:
        """Generate DocIR for test nodes."""
        parts: list[doc.DocType] = [self.text("test")]

        if node.name:
            parts.append(self.space())
            parts.append(self.text(node.name.value))

        parts.append(self.space())
        parts.append(self.text("{"))

        if node.body and node.body.gen.doc_ir:
            body_content = (
                node.body.gen.doc_ir
                if isinstance(node.body.gen.doc_ir, list)
                else node.body.gen.doc_ir
            )
            parts.append(self.indent(self.concat([self.hard_line(), body_content])))
            parts.append(self.hard_line())

        parts.append(self.text("}"))
        parts.append(self.text(";"))

        node.gen.doc_ir = self.group(self.concat(parts))

    def exit_check_stmt(self, node: uni.CheckStmt) -> None:
        """Generate DocIR for check statements."""
        parts: list[doc.DocType] = [self.text("check ")]

        if node.target and node.target.gen.doc_ir:
            parts.append(node.target.gen.doc_ir)

        parts.append(self.text(";"))

        node.gen.doc_ir = self.group(self.concat(parts))

    def exit_match_stmt(self, node: uni.MatchStmt) -> None:
        """Generate DocIR for match statements."""
        parts: list[doc.DocType] = [self.text("match ")]

        if node.target and node.target.gen.doc_ir:
            target_doc = (
                node.target.gen.doc_ir
                if isinstance(node.target.gen.doc_ir, list)
                else node.target.gen.doc_ir
            )
            if target_doc:
                parts.append(self.group(target_doc))  # Target can be complex

        parts.append(self.text(" {"))
        case_content_parts: list[doc.DocType] = []
        if node.cases:  # node.cases is list[MatchCase]
            for case_node in node.cases:
                if case_node.gen.doc_ir:
                    case_doc = (
                        case_node.gen.doc_ir
                        if isinstance(case_node.gen.doc_ir, list)
                        else case_node.gen.doc_ir
                    )
                    if case_doc:
                        case_content_parts.append(case_doc)
                        # MatchCase nodes should already include their own hard_line breaks if they are multiline.
                        # Here, we ensure each case is on a new line relative to the previous one.
                        case_content_parts.append(self.hard_line())
            if case_content_parts and isinstance(
                case_content_parts[-1], doc.Line
            ):  # remove last hard_line
                case_content_parts.pop()

        if case_content_parts:
            parts.append(
                self.indent(
                    self.concat([self.hard_line(), self.concat(case_content_parts)])
                )
            )
            parts.append(self.hard_line())
        else:
            parts.append(self.line())
        parts.append(self.text("}"))

        node.gen.doc_ir = self.group(self.concat(parts))

    def exit_match_case(self, node: uni.MatchCase) -> None:
        """Generate DocIR for match cases."""
        parts: list[doc.DocType] = [self.text("case ")]

        if node.pattern and node.pattern.gen.doc_ir:
            pattern_doc = (
                node.pattern.gen.doc_ir
                if isinstance(node.pattern.gen.doc_ir, list)
                else node.pattern.gen.doc_ir
            )
            if pattern_doc:
                parts.append(self.group(pattern_doc))

        if node.guard and node.guard.gen.doc_ir:
            guard_doc = (
                node.guard.gen.doc_ir
                if isinstance(node.guard.gen.doc_ir, list)
                else node.guard.gen.doc_ir
            )
            if guard_doc:
                parts.append(self.text(" if "))
                parts.append(self.group(guard_doc))

        parts.append(self.text(":"))

        body_stmt_docs: list[doc.DocType] = []
        if node.body:  # node.body is list[CodeBlockStmt]
            for stmt in node.body:
                if stmt.gen.doc_ir:
                    doc_for_stmt = (
                        stmt.gen.doc_ir
                        if isinstance(stmt.gen.doc_ir, list)
                        else stmt.gen.doc_ir
                    )
                    if doc_for_stmt:
                        body_stmt_docs.append(doc_for_stmt)
                        # Each statement in a block usually implies a newline for formatting,
                        # but the statement itself (e.g. ExprStmt) should end with its own ; and newline if appropriate.
                        # Here we ensure separation if multiple statements.
                        body_stmt_docs.append(self.hard_line())
            if body_stmt_docs and isinstance(body_stmt_docs[-1], doc.Line):
                body_stmt_docs.pop()  # Remove trailing hard_line from the last statement

        if body_stmt_docs:
            parts.append(
                self.indent(
                    self.concat([self.hard_line(), self.concat(body_stmt_docs)])
                )
            )
            # No final hard_line here; that's for between MatchCase elements if handled by parent (MatchStmt)
        elif not node.body:  # No body elements at all means `case foo:`
            # Potentially allow a break after colon for empty body `case foo: \n` vs `case foo:`
            # This is subtle. If Jac requires a `pass` or `break` for empty cases, parser should provide it.
            # If it's just `case x:`, adding an indented hard_line might look odd.
            # `self.line()` might be too little. `self.hard_line()` might be too much if followed by another case.
            # Let's assume for now empty body means nothing after colon for this line.
            pass

        # Each MatchCase is a group. If it's complex, it will break across lines.
        # The MatchStmt itself will put hard_lines between MatchCase DocIRs.
        node.gen.doc_ir = self.group(self.concat(parts))

    def exit_match_value(self, node: uni.MatchValue) -> None:
        """Generate DocIR for match value patterns."""
        if node.value and node.value.gen.doc_ir:
            # MatchValue's value is an Expr. It should be groupable if complex.
            val_doc = (
                node.value.gen.doc_ir
                if isinstance(node.value.gen.doc_ir, list)
                else node.value.gen.doc_ir
            )
            node.gen.doc_ir = self.group(val_doc) if val_doc else self.text("")
        else:
            node.gen.doc_ir = self.text("")

    def exit_match_singleton(self, node: uni.MatchSingleton) -> None:
        """Generate DocIR for match singleton patterns."""
        if (
            node.value and node.value.gen.doc_ir
        ):  # value is Bool or Null (which are Tokens)
            val_doc = (
                node.value.gen.doc_ir
                if isinstance(node.value.gen.doc_ir, list)
                else node.value.gen.doc_ir
            )
            node.gen.doc_ir = val_doc if val_doc else self.text("")
        else:
            node.gen.doc_ir = self.text("")

    def exit_match_sequence(self, node: uni.MatchSequence) -> None:
        """Generate DocIR for match sequence patterns."""
        parts: list[doc.DocType] = [self.text("[")]

        if node.values:  # node.values is list[MatchPattern]
            pattern_docs: list[doc.DocType] = []
            for pattern_node in node.values:
                if pattern_node.gen.doc_ir:
                    p_doc = (
                        pattern_node.gen.doc_ir
                        if isinstance(pattern_node.gen.doc_ir, list)
                        else pattern_node.gen.doc_ir
                    )
                    if p_doc:
                        pattern_docs.append(p_doc)

            if pattern_docs:
                joined_patterns = self.join(
                    self.concat([self.text(","), self.line()]), pattern_docs
                )
                if not (
                    isinstance(joined_patterns, doc.Concat)
                    and not joined_patterns.parts
                ):
                    parts.append(
                        self.indent(self.concat([self.line(), joined_patterns]))
                    )
                    parts.append(self.line())  # soft line before closing ']'

        parts.append(self.text("]"))
        node.gen.doc_ir = self.group(self.concat(parts))

    def exit_match_mapping(self, node: uni.MatchMapping) -> None:
        """Generate DocIR for match mapping patterns."""
        parts: list[doc.DocType] = [self.text("{")]

        if node.values:  # node.values is list[MatchKVPair | MatchStar]
            item_docs: list[doc.DocType] = []
            for item_node in node.values:
                if item_node.gen.doc_ir:
                    i_doc = (
                        item_node.gen.doc_ir
                        if isinstance(item_node.gen.doc_ir, list)
                        else item_node.gen.doc_ir
                    )
                    if i_doc:
                        item_docs.append(i_doc)

            if item_docs:
                joined_items = self.join(
                    self.concat([self.text(","), self.line()]), item_docs
                )
                if not (
                    isinstance(joined_items, doc.Concat) and not joined_items.parts
                ):
                    parts.append(self.indent(self.concat([self.line(), joined_items])))
                    parts.append(self.line())  # soft line before closing '}'

        parts.append(self.text("}"))
        node.gen.doc_ir = self.group(self.concat(parts))

    def exit_match_or(self, node: uni.MatchOr) -> None:
        """Generate DocIR for match OR patterns."""
        pattern_docs: list[doc.DocType] = []
        if node.patterns:  # list[MatchPattern]
            for pattern_node in node.patterns:
                if pattern_node.gen.doc_ir:
                    p_doc = (
                        pattern_node.gen.doc_ir
                        if isinstance(pattern_node.gen.doc_ir, list)
                        else pattern_node.gen.doc_ir
                    )
                    if p_doc:
                        pattern_docs.append(
                            self.group(p_doc)
                        )  # Each pattern can be complex

        if pattern_docs:
            # Join with " | " allowing breaks before |
            # self.line() will be a space if flat, newline if breaks.
            separator = self.concat([self.space(), self.line(), self.text("| ")])
            node.gen.doc_ir = self.group(self.join(separator, pattern_docs))
        else:
            node.gen.doc_ir = self.text("")

    def exit_match_as(self, node: uni.MatchAs) -> None:
        """Generate DocIR for match AS patterns."""
        parts: list[doc.DocType] = []

        pattern_doc_present = False
        if node.pattern and node.pattern.gen.doc_ir:
            pattern_doc = node.pattern.gen.doc_ir
            if pattern_doc:
                parts.append(self.group(pattern_doc))  # Pattern can be complex
                pattern_doc_present = True

        if node.name and node.name.sym_name:  # name is NameAtom (Token)
            if pattern_doc_present:
                parts.append(self.text(" as "))
            # node.name.gen.doc_ir should exist if sym_name exists and exit_name was called
            name_doc = (
                node.name.gen.doc_ir
                if node.name.gen.doc_ir
                else self.text(node.name.sym_name)
            )
            if name_doc:
                parts.append(name_doc)

        node.gen.doc_ir = self.group(self.concat(parts))

    def exit_match_wild(self, node: uni.MatchWild) -> None:
        """Generate DocIR for match wildcard patterns."""
        node.gen.doc_ir = self.text("_")

    def exit_match_star(self, node: uni.MatchStar) -> None:
        """Generate DocIR for match star patterns (e.g., *args, **kwargs)."""
        prefix = "*" if node.is_list else "**"
        parts: list[doc.DocType] = [self.text(prefix)]
        if node.name and node.name.gen.doc_ir:  # name is NameAtom
            name_doc = node.name.gen.doc_ir
            if name_doc:
                parts.append(name_doc)
        node.gen.doc_ir = self.concat(parts)

    def exit_match_k_v_pair(self, node: uni.MatchKVPair) -> None:
        """Generate DocIR for match key-value pairs."""
        parts: list[doc.DocType] = []

        if (
            node.key and node.key.gen.doc_ir
        ):  # key is MatchPattern | NameAtom | AtomExpr
            key_doc = (
                node.key.gen.doc_ir
                if isinstance(node.key.gen.doc_ir, list)
                else node.key.gen.doc_ir
            )
            if key_doc:
                parts.append(key_doc)  # Key itself could be a group

        parts.append(self.text(": "))  # Space after colon

        if node.value and node.value.gen.doc_ir:  # value is MatchPattern
            value_doc = (
                node.value.gen.doc_ir
                if isinstance(node.value.gen.doc_ir, list)
                else node.value.gen.doc_ir
            )
            if value_doc:
                # Value pattern could be complex, group it and allow indent if it breaks
                parts.append(
                    self.group(self.indent(self.concat([self.line(), value_doc])))
                )

        node.gen.doc_ir = self.group(self.concat(parts))  # The KVPair is a group

    def exit_match_arch(self, node: uni.MatchArch) -> None:
        """Generate DocIR for match architecture patterns."""
        parts: list[doc.DocType] = []

        if node.name and node.name.gen.doc_ir:  # name is AtomTrailer | NameAtom
            name_doc = (
                node.name.gen.doc_ir
                if isinstance(node.name.gen.doc_ir, list)
                else node.name.gen.doc_ir
            )
            if name_doc:
                parts.append(name_doc)

        parts.append(self.text("("))

        arg_docs_present = False
        # Arg patterns (SubNodeList[MatchPattern])
        if (
            node.arg_patterns
            and node.arg_patterns.items
            and hasattr(node.arg_patterns, "gen")
            and node.arg_patterns.gen.doc_ir
        ):
            arg_patterns_doc = node.arg_patterns.gen.doc_ir
            if not (
                isinstance(arg_patterns_doc, doc.Concat) and not arg_patterns_doc.parts
            ):
                parts.append(
                    self.indent(self.concat([self.tight_line(), arg_patterns_doc]))
                )
                arg_docs_present = True

        # Keyword patterns (SubNodeList[MatchKVPair])
        if (
            node.kw_patterns
            and node.kw_patterns.items
            and hasattr(node.kw_patterns, "gen")
            and node.kw_patterns.gen.doc_ir
        ):
            kw_patterns_doc = node.kw_patterns.gen.doc_ir
            if not (
                isinstance(kw_patterns_doc, doc.Concat) and not kw_patterns_doc.parts
            ):
                if arg_docs_present:  # Add comma if args were also present
                    # This comma should be part of the indented block if args broke
                    # If args didn't break, it should be ", kw..."
                    # This is tricky. Simplest for now: always add comma before kw_patterns if args existed.
                    parts.append(self.text(","))
                    parts.append(self.line())  # allow break after comma

                # Check if kw_patterns_doc itself needs indenting (if it contains multiple items that could break)
                # For now, assume SubNodeList's output is already suitable for direct inclusion within the indent block.
                if not arg_docs_present:  # Need to start indent if args were not there
                    parts.append(
                        self.indent(self.concat([self.tight_line(), kw_patterns_doc]))
                    )
                else:  # Already in an indent potentially, just append
                    parts.append(kw_patterns_doc)
                arg_docs_present = True  # update flag as we now have content

        if arg_docs_present:
            parts.append(self.tight_line())  # soft line before closing ')'

        parts.append(self.text(")"))
        node.gen.doc_ir = self.group(self.concat(parts))

    def exit_enum(self, node: uni.Enum) -> None:
        """Generate DocIR for enum declarations."""
        parts: list[doc.DocType] = []

        # Handle decorators
        if node.decorators and node.decorators.items:
            decorator_docs: list[doc.DocType] = []
            for decorator_node in node.decorators.items:
                if decorator_node.gen.doc_ir:
                    decorator_doc = (
                        decorator_node.gen.doc_ir
                        if isinstance(decorator_node.gen.doc_ir, list)
                        else decorator_node.gen.doc_ir
                    )
                    if decorator_doc:
                        decorator_docs.append(decorator_doc)
                        decorator_docs.append(self.hard_line())
            if decorator_docs:
                parts.extend(decorator_docs)

        # Enum declaration: enum <name>
        header_parts: list[doc.DocType] = [self.text("enum")]
        if node.name and node.name.gen.doc_ir:
            header_parts.append(self.space())
            name_doc = (
                node.name.gen.doc_ir
                if isinstance(node.name.gen.doc_ir, list)
                else node.name.gen.doc_ir
            )
            if name_doc:
                header_parts.append(name_doc)

        # Inheritance: : base1, base2 (Note: unitree.Enum.normalize shows : base_classes :)
        # My current exit_architype uses just ": base_classes". Let's be consistent for now.
        if (
            node.base_classes
            and node.base_classes.items
            and hasattr(node.base_classes, "gen")
            and node.base_classes.gen.doc_ir
        ):
            base_classes_doc = node.base_classes.gen.doc_ir
            if not (
                isinstance(base_classes_doc, doc.Concat) and not base_classes_doc.parts
            ):
                header_parts.append(self.text(": "))
                header_parts.append(base_classes_doc)
                # unitree.Enum.normalize has a second colon after base_classes if present.
                # header_parts.append(self.text(" :")) # If strictly following that normalize

        parts.append(self.group(self.concat(header_parts)))

        # Handle body: { members... } or ; for impl
        if node.body:  # body is SubNodeList[Assignment] | ImplDef
            if isinstance(
                node.body, uni.ImplDef
            ):  # Forward declared enum with later impl
                parts.append(self.text(";"))  # enum MyEnum; (impl later)
                # The ImplDef itself will be formatted separately when visited.
            elif isinstance(
                node.body, uni.SubNodeList
            ):  # Assumed to be SubNodeList[Assignment]
                parts.append(self.text(" {"))
                member_content_parts: list[doc.DocType] = []
                if node.body.items:
                    for item_node in node.body.items:  # item_node should be Assignment
                        if item_node.gen.doc_ir:
                            item_doc = item_node.gen.doc_ir
                            if item_doc:
                                member_content_parts.append(item_doc)
                                # Enum members in Jac are typically one per line, like Python.
                                # Assignment node (if is_enum_stmt=True) won't add a semicolon.
                                # Python enum members can have trailing commas. Jac style TBD.
                                # For now, just hard_line after each member.
                                member_content_parts.append(self.hard_line())
                    if member_content_parts and isinstance(
                        member_content_parts[-1], doc.Line
                    ):
                        member_content_parts.pop()  # remove last hard_line

                if member_content_parts:
                    parts.append(
                        self.indent(
                            self.concat(
                                [self.hard_line(), self.concat(member_content_parts)]
                            )
                        )
                    )
                    parts.append(self.hard_line())
                else:
                    parts.append(self.line())
                parts.append(self.text("}"))
                parts.append(
                    self.text(";")
                )  # Enums defined with {} also end with ; in Jac
        else:  # No body, e.g., enum MyEnum;
            parts.append(self.text(";"))

        node.gen.doc_ir = self.group(self.concat(parts))

    def exit_sub_tag(self, node: uni.SubTag) -> None:
        """Generate DocIR for sub-tag nodes."""
        parts: list[doc.DocType] = []
        for i in node.kid:
            if isinstance(i, uni.Token) and i.name == Tok.COLON:
                parts.append(i.gen.doc_ir)
                parts.append(self.space())
            else:
                parts.append(i.gen.doc_ir)
        node.gen.doc_ir = self.group(self.concat(parts))

    def exit_sub_node_list(self, node: uni.SubNodeList) -> None:
        """Generate DocIR for a SubNodeList."""
        parts: list[doc.DocType] = []
        indent_parts: list[doc.DocType] = []
        in_codeblock = node.delim and node.delim.name == Tok.WS
        is_assignment = node.delim and node.delim.name == Tok.EQ
        for i in node.kid:
            if i == node.left_enc:
                parts.append(i.gen.doc_ir)
                indent_parts.append(self.line())
            elif i == node.right_enc:
                if in_codeblock:
                    indent_parts.pop()
                parts.append(self.indent(self.concat(indent_parts)))
                parts.append(self.line())
                parts.append(i.gen.doc_ir)
            elif (
                isinstance(i, uni.Token)
                and node.delim
                and i.name == node.delim.name
                and i.name not in [Tok.DOT]
            ):
                indent_parts.append(i.gen.doc_ir)
                indent_parts.append(self.tight_line() if is_assignment else self.line())
            else:
                indent_parts.append(i.gen.doc_ir)
                if in_codeblock:
                    indent_parts.append(self.hard_line())
                elif is_assignment:
                    indent_parts.append(self.space())
        node.gen.doc_ir = self.concat(parts) if parts else self.concat(indent_parts)

    def exit_token(self, node: uni.Token) -> None:
        """Generate DocIR for tokens."""
        node.gen.doc_ir = self.text(node.value)

    def exit_semi(self, node: uni.Semi) -> None:
        """Generate DocIR for semicolons."""
        node.gen.doc_ir = self.text(node.value)

    def exit_comment_token(self, node: uni.CommentToken) -> None:
        """Generate DocIR for comment tokens."""
        if node.is_inline:
            node.gen.doc_ir = self.group(
                self.concat(
                    [self.tight_line(), self.text(node.value), self.tight_line()]
                )
            )
        else:
            node.gen.doc_ir = self.group(
                self.concat([self.text(node.value), self.hard_line()])
            )

    def exit_impl_def(self, node: uni.ImplDef) -> None:
        """Generate DocIR for implementation definitions."""
        parts: list[doc.DocType] = []
        for i in node.kid:
            if i == node.doc:
                parts.append(i.gen.doc_ir)
                parts.append(self.hard_line())
            elif i == node.target:
                parts.append(i.gen.doc_ir)
            else:
                parts.append(i.gen.doc_ir)
                parts.append(self.space())
        node.gen.doc_ir = self.group(self.concat(parts))

    def exit_event_signature(self, node: uni.EventSignature) -> None:
        """Generate DocIR for event signatures."""
        parts: list[doc.DocType] = []

        if node.event and node.event.gen.doc_ir:
            parts.append(node.event.gen.doc_ir)
        node.gen.doc_ir = self.group(self.concat(parts))

    def exit_typed_ctx_block(self, node: uni.TypedCtxBlock) -> None:
        """Generate DocIR for typed context blocks."""
        parts: list[doc.DocType] = []
        for i in node.kid:
            parts.append(i.gen.doc_ir)
        node.gen.doc_ir = self.group(self.concat(parts))

    def print_jac(
        self,
        doc_node: Optional[doc.DocType] = None,
        indent_level: int = 0,
        width_remaining: Optional[int] = None,
        is_broken: bool = False,
    ) -> str:
        """Recursively print a Doc node or a list of Doc nodes."""
        if doc_node is None:
            doc_node = self.ir_in.gen.doc_ir

        if width_remaining is None:
            width_remaining = self.MAX_LINE_LENGTH

        if isinstance(
            doc_node, list
        ):  # This case should ideally not be hit if IR is consistent
            return self.print_jac(
                self.concat(doc_node),
                indent_level,
                width_remaining,
                is_broken,  # Use self.concat
            )
        if isinstance(doc_node, doc.Text):
            return doc_node.text

        elif isinstance(doc_node, doc.Line):
            if is_broken or doc_node.hard:
                return "\n" + " " * (indent_level * self.indent_size)
            elif doc_node.literal:  # literal soft line
                return "\n"
            elif doc_node.tight:
                return ""
            else:  # soft line, not broken
                return " "

        elif isinstance(doc_node, doc.Group):
            # Try to print flat first. For this attempt, the group itself isn't forced to break.
            flat_contents_str = self.print_jac(
                doc_node.contents, indent_level, width_remaining, is_broken=False
            )
            if (
                "\n" not in flat_contents_str
                and len(flat_contents_str) <= width_remaining
            ):
                return flat_contents_str
            else:
                full_width_for_broken_content = self.MAX_LINE_LENGTH - (
                    indent_level * self.indent_size
                )
                return self.print_jac(
                    doc_node.contents,
                    indent_level,
                    full_width_for_broken_content,
                    is_broken=True,
                )

        elif isinstance(doc_node, doc.Indent):
            new_indent_level = indent_level + 1

            width_for_indented_content = self.MAX_LINE_LENGTH - (
                new_indent_level * self.indent_size
            )
            return self.print_jac(
                doc_node.contents,
                new_indent_level,
                width_for_indented_content,  # Budget for lines within indent
                is_broken,  # is_broken state propagates
            )

        elif isinstance(doc_node, doc.Concat):
            result = ""
            # current_line_budget is the space left on the current line for the current part.
            current_line_budget = width_remaining

            for part in doc_node.parts:
                part_str = self.print_jac(
                    part, indent_level, current_line_budget, is_broken
                )
                result += part_str

                if "\n" in part_str:
                    # part_str created a newline. The next part starts on a new line.
                    # Its budget is the full width available at this indent level.
                    current_line_budget = self.MAX_LINE_LENGTH - (
                        indent_level * self.indent_size
                    )
                    # Subtract what the *last line* of part_str consumed from this budget.
                    # The characters on the last line after the indent string.
                    indent_str_len = indent_level * self.indent_size
                    last_line_of_part = part_str.splitlines()[-1]

                    content_on_last_line = 0
                    if last_line_of_part.startswith(" " * indent_str_len):
                        content_on_last_line = len(last_line_of_part) - indent_str_len
                    else:  # It was a line not starting with the full indent (e.g. literal \n)
                        content_on_last_line = len(last_line_of_part)

                    current_line_budget -= content_on_last_line
                else:
                    # part_str stayed on the same line. Reduce budget for next part on this line.
                    current_line_budget -= len(part_str)

                if current_line_budget < 0:  # Ensure budget isn't negative
                    current_line_budget = 0
            return result

        elif isinstance(doc_node, doc.IfBreak):
            if is_broken:
                return self.print_jac(
                    doc_node.break_contents, indent_level, width_remaining, is_broken
                )
            else:
                return self.print_jac(
                    doc_node.flat_contents, indent_level, width_remaining, is_broken
                )

        elif isinstance(doc_node, doc.Align):
            align_spaces = doc_node.n if doc_node.n is not None else self.indent_size
            # effective_total_indent_spaces_for_children = (
            #     indent_level * self.indent_size
            # ) + align_spaces
            child_indent_level_for_align = indent_level + (
                align_spaces // self.indent_size
            )

            child_width_budget = width_remaining - align_spaces
            if child_width_budget < 0:
                child_width_budget = 0

            return self.print_jac(
                doc_node.contents,
                child_indent_level_for_align,  # Approximated level for Lines inside
                child_width_budget,  # Budget for content on first line
                is_broken,
            )
        else:
            raise ValueError(f"Unknown DocType: {type(doc_node)}")<|MERGE_RESOLUTION|>--- conflicted
+++ resolved
@@ -863,18 +863,9 @@
 
     def exit_tuple_val(self, node: uni.TupleVal) -> None:
         """Generate DocIR for tuple values."""
-<<<<<<< HEAD
         parts: list[doc.DocType] = []
         for i in node.kid:
             parts.append(i.gen.doc_ir)
-=======
-        parts: list[doc.DocType] = [self.text("(")]
-        parts.append(self.if_break(self.line(), self.text(" ")))
-        if node.values:
-            parts.append(node.values.gen.doc_ir)
-        parts.append(self.if_break(self.line(), self.text(" ")))
-        parts.append(self.text(")"))
->>>>>>> b1045085
         node.gen.doc_ir = self.group(self.concat(parts))
 
     def exit_multi_string(self, node: uni.MultiString) -> None:
