--- conflicted
+++ resolved
@@ -24,13 +24,8 @@
                 target=PyastGenPass,
                 schedule=without_format,
             )
-<<<<<<< HEAD
-            x = code_gen_pure.ir_out.unparse()
-            y = code_gen_pure.ir_out.unparse()
-=======
             x = code_gen_pure.unparse()
             y = code_gen_pure.unparse()
->>>>>>> 5142156a
             self.assertEqual(x, y)
         except Exception as e:
             print("\n".join(unified_diff(x.splitlines(), y.splitlines())))
@@ -43,13 +38,8 @@
             target=PyastGenPass,
             schedule=without_format,
         )
-<<<<<<< HEAD
-        before = ast3.dump(code_gen_pure.ir_out.gen.py_ast[0], indent=2)
-        x = code_gen_pure.ir_out.unparse()
-=======
         before = ast3.dump(code_gen_pure.gen.py_ast[0], indent=2)
         x = code_gen_pure.unparse()
->>>>>>> 5142156a
 
         code_gen_jac = JacProgram().compile_from_str(
             source_str=x,
@@ -57,11 +47,7 @@
             target=PyastGenPass,
             schedule=without_format,
         )
-<<<<<<< HEAD
-        after = ast3.dump(code_gen_jac.ir_out.gen.py_ast[0], indent=2)
-=======
         after = ast3.dump(code_gen_jac.gen.py_ast[0], indent=2)
->>>>>>> 5142156a
         if "circle_clean_tests.jac" in filename:
             self.assertEqual(
                 len(
