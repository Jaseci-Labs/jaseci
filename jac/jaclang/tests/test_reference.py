--- conflicted
+++ resolved
@@ -67,11 +67,8 @@
         try:
             if "tests.jac" in filename or "check_statements.jac" in filename:
                 return
-<<<<<<< HEAD
             jacast = JacProgram().compile(filename).ir_out
-=======
             jacast = JacProgram().compile(filename)
->>>>>>> 5142156a
             code_content = compile(
                 source=jacast.gen.py_ast[0],
                 filename=jacast.loc.mod_path,
