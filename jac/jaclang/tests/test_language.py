--- conflicted
+++ resolved
@@ -871,12 +871,7 @@
         settings.print_py_raised_ast = True
         ir = jac_pass_to_pass(py_ast_build_pass, schedule=py_code_gen_typed).ir
         jac_ast = ir.pp()
-        self.assertIn(" |   +-- String - 'Loop completed normally{}'", jac_ast)
-<<<<<<< HEAD
         self.assertEqual(len(ir.get_all_sub_nodes(ast.SubNodeList)), 298)
-=======
-        self.assertEqual(len(ir.get_all_sub_nodes(ast.SubNodeList)), 322)
->>>>>>> c3c3b1a3
         captured_output = io.StringIO()
         sys.stdout = captured_output
         jac_import("deep_convert", base_path=self.fixture_abs_path("./"))
