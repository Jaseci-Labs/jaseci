--- conflicted
+++ resolved
@@ -104,11 +104,7 @@
   Chunk {
     // chunkEntities = ["Michigan", "Dream", "Jaseci"];
     // Definitely CALL THE AI HERE!!
-<<<<<<< HEAD
-    entityExtraction = ent_ext.entity_detection(text = here.text)['entities']; 
-=======
     entityExtraction = ent_ext.entity_detection(text = here.text)['entities'];
->>>>>>> 7709b1f0
     // This is the list of entities detect by the AI model.
     for entity in entityExtraction {
       for entityNode in entities {
