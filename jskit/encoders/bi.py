import os
import configparser
import torch
from typing import List
from fastapi import HTTPException
from transformers import BertModel, BertConfig, BertTokenizer
from utils.evaluate import get_embeddings, get_inference
from utils.models import BiEncoder
import traceback
import numpy as np
from utils.train import train_model
from jaseci.actions.live_actions import jaseci_action
import random

config = configparser.ConfigParser()
model, model_name, shared, seed, tokenizer = None, None, None, None, None
save_restart = False
output_dir = "log_output"
DEFAULT_MODEL_NAME = 'pytorch_model.bin'
DEFAULT_MODEL_PATH = os.path.join(output_dir, 'pytorch_model.bin')
device = torch.device("cpu")
# uncomment this if you wish to use GPU to train
# this is commented out because this causes issues with
# unittest on machines with GPU
# device = torch.device("cuda" if torch.cuda.is_available() else "cpu")


# funtion to set seed for the module
def set_seed(seed):
    random.seed(seed)
    np.random.seed(seed)
    torch.manual_seed(seed)


# function for config setup
config.read('utils/config.cfg')


def config_setup():
    """
    Loading configurations from utils/config.cfg and initialize tokenizer and model
    """
    global seed, model, save_restart, tokenizer, device, shared, config
    model_name = config['MODEL_PARAMETERS']['MODEL_NAME']
    shared = config['MODEL_PARAMETERS']['SHARED']
    seed = int(config['TRAIN_PARAMETERS']['SEED'])
    if model is None:
        bert_config = BertConfig()
        tokenizer = BertTokenizer.from_pretrained(model_name,
                                                  do_lower_case=True, clean_text=False)
        if shared == "True":
            cont_bert = BertModel(bert_config)
            cand_bert = cont_bert
            print("shared model created")
        else:
            cont_bert = BertModel(bert_config)
            cand_bert = BertModel(bert_config)
            print("non shared model created")
        model = BiEncoder(config=bert_config,
                          cont_bert=cont_bert, cand_bert=cand_bert, shared=shared)

    elif save_restart:
        torch.save(model.state_dict(), DEFAULT_MODEL_PATH)
        bert_config = BertConfig()
        tokenizer = BertTokenizer.from_pretrained(model_name,
                                                  do_lower_case=True, clean_text=False)
        cont_bert = BertModel(bert_config)
        cand_bert = BertModel(bert_config)
        model = BiEncoder(config=bert_config,
                          cont_bert=cont_bert, cand_bert=cand_bert, shared=shared)
        save_restart = False
    model.to(device)
    set_seed(seed)


config_setup()

# API for getting the cosine similarity


<<<<<<< HEAD
@jra.jaseci_action(act_group=['bi_enc'])
def cosine_sim(vec_a: List[float], vec_b: List[float], meta):
=======
@jaseci_action(act_group=['bi_enc'], allow_remote=False)
def cosine_sim(vec_a: list, vec_b: list, meta):
>>>>>>> f8fc27a1
    """
    Caculate the cosine similarity score of two given vectors
    Param 1 - First vector
    Param 2 - Second vector
    Return - float between 0 and 1
    """
    result = np.dot(vec_a, vec_b) / (np.linalg.norm(vec_a) *
                                     np.linalg.norm(vec_b))
    return result.astype(float)


@jaseci_action(act_group=['bi_enc'], allow_remote=False)
def infer(contexts: List, candidates: List):
    """
    Take list of context, candidate and return nearest candidate to the context
    """
    global model
    model.eval()
    predicted_candidate = get_inference(model, tokenizer,
                                        contexts=contexts,
                                        candidates=candidates)
    return predicted_candidate


# API for training
@jaseci_action(act_group=['bi_enc'], allow_remote=False)
def train(contexts: List, candidates: List, labels: List[int]):
    """
    Take list of context, candidate, labels and trains the model
    """
    global model
    model.train()
    try:
        model = train_model(
            model_train=model,
            tokenizer=tokenizer,
            contexts=contexts,
            candidates=candidates,
            labels=labels,
            output_dir="model_output"
        )
        return "Model Training is complete."
    except Exception as e:
        print(e)
        print(traceback.print_exc())
        raise HTTPException(status_code=500, detail=str(e))


# API for geting Context Embedding
@jaseci_action(act_group=['bi_enc'], aliases=['encode_context'])
def get_context_emb(contexts: List):
    """
    Take list of context and returns the embeddings
    """
    global model, tokenizer
    model.eval()
    embedding = get_embeddings(
        model=model, tokenizer=tokenizer, text_data=contexts, embed_type="context")
    return embedding

# API for geting Candidates Embedding


@jaseci_action(act_group=['bi_enc'], aliases=['encode_candidate'])
def get_candidate_emb(candidates: List):
    """
    Take list of candidates and returns the embeddings
    """
    global model, tokenizer
    model.eval()
    embedding = get_embeddings(
        model, tokenizer, text_data=candidates, embed_type="candidate")
    return embedding

# API for setting the training and model parameters


@jaseci_action(act_group=['bi_enc'], allow_remote=False)
def set_config(training_parameters, model_parameters):
    """
    Update the configuration file with any new incoming parameters
    """
    global config, save_restart
    config.read('utils/config.cfg')
    if training_parameters:
        config['TRAIN_PARAMETERS'].update(training_parameters)
    if model_parameters:
        config['MODEL_PARAMETERS'].update(model_parameters)
        save_restart = True
    with open("utils/config.cfg", 'w') as configfile:
        config.write(configfile)

    config_setup()
    return "Config setup is complete."


@jaseci_action(act_group=['bi_enc'], allow_remote=False)
def save_model(model_path: str):
    """
    saves the model to the provided model_path
    """
    global model, tokenizer, shared, config
    try:
        if not model_path.isalnum():
            raise HTTPException(
                status_code=400,
                detail='Invalid model name. Only alphanumeric chars allowed.'
            )
        if not os.path.exists(model_path):
            os.makedirs(model_path)
        if shared == "True":
            model.config.to_json_file(model_path + "/config.json")
            tokenizer.save_vocabulary(model_path)
            torch.save(model.cand_bert.state_dict(),
                       model_path+"/pytorch_model.bin")
            with open(model_path+"/config.cfg", 'w') as fp:
                config.write(fp)
        else:
            cand_bert_path = os.path.join(model_path)+"/cand_bert/"
            cont_bert_path = os.path.join(model_path)+"/cont_bert/"
            if not os.path.exists(cand_bert_path):
                os.makedirs(cand_bert_path)
            if not os.path.exists(cont_bert_path):
                os.makedirs(cont_bert_path)
            model.cand_bert.config.to_json_file(cand_bert_path + "config.json")
            model.cont_bert.config.to_json_file(cont_bert_path + "config.json")
            tokenizer.save_vocabulary(cand_bert_path)
            tokenizer.save_vocabulary(cont_bert_path)
            torch.save(model.cand_bert.state_dict(),
                       cand_bert_path+"pytorch_model.bin")
            torch.save(model.cont_bert.state_dict(),
                       cont_bert_path+"pytorch_model.bin")
            with open(model_path+"/config.cfg", 'w') as fp:
                config.write(fp)
            return (f'[Saved model at] : {model_path}')
    except Exception as e:
        print(traceback.print_exc())
        raise HTTPException(status_code=500, detail=str(e))


@jaseci_action(act_group=['bi_enc'], allow_remote=False)
def load_model(model_path):
    """
    loads the model from the provided model_path
    """
    global device, model, tokenizer, shared, config
    if not os.path.exists(model_path):
        raise HTTPException(
            status_code=404,
            detail='Model path is not available'
        )
    try:
        config.read(model_path+'/config.cfg')
        shared = config['MODEL_PARAMETERS']['SHARED']
        if shared == "True":
            bert_config = BertConfig()
            tokenizer = BertTokenizer.from_pretrained(os.path.join(
                model_path, "vocab.txt"), do_lower_case=True, clean_text=False)
            cont_bert_state_dict = torch.load(
                model_path+"/pytorch_model.bin", map_location="cpu")
            cont_bert = BertModel.from_pretrained(
                model_path, state_dict=cont_bert_state_dict)
            cand_bert = cont_bert
        else:
            cand_bert_path = os.path.join(model_path, "cand_bert/")
            cont_bert_path = os.path.join(model_path, "cont_bert/")
            print('Loading parameters from', cand_bert_path)
            cont_bert_state_dict = torch.load(
                cont_bert_path+"/pytorch_model.bin", map_location="cpu")
            cand_bert_state_dict = torch.load(
                cand_bert_path+"/pytorch_model.bin", map_location="cpu")
            cont_bert = BertModel.from_pretrained(
                cont_bert_path, state_dict=cont_bert_state_dict)
            cand_bert = BertModel.from_pretrained(
                cand_bert_path, state_dict=cand_bert_state_dict)
            tokenizer = BertTokenizer.from_pretrained(os.path.join(
                cand_bert_path, "vocab.txt"), do_lower_case=True, clean_text=False)
            bert_config = BertConfig.from_json_file(
                os.path.join(cand_bert_path, 'config.json'))
        model = BiEncoder(config=bert_config,
                          cont_bert=cont_bert, cand_bert=cand_bert, shared=shared)
        model.to(device)
        return (f'[loaded model from] : {model_path}')
    except Exception as e:
        print(traceback.print_exc())
        raise HTTPException(status_code=500, detail=str(e))


if __name__ == "__main__":
    from jaseci.actions.remote_actions import launch_server
    launch_server(port=8000)<|MERGE_RESOLUTION|>--- conflicted
+++ resolved
@@ -78,13 +78,8 @@
 # API for getting the cosine similarity
 
 
-<<<<<<< HEAD
-@jra.jaseci_action(act_group=['bi_enc'])
-def cosine_sim(vec_a: List[float], vec_b: List[float], meta):
-=======
 @jaseci_action(act_group=['bi_enc'], allow_remote=False)
 def cosine_sim(vec_a: list, vec_b: list, meta):
->>>>>>> f8fc27a1
     """
     Caculate the cosine similarity score of two given vectors
     Param 1 - First vector
