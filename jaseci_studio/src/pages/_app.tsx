import { AppProps } from "next/app";
import Head from "next/head";
import {
  AppShell,
  Button,
  ColorScheme,
  ColorSchemeProvider,
  Group,
  MantineProvider,
} from "@mantine/core";
import Script from "next/script";
import { theme } from "../../theme";
import ReactQuery from "../components/ReactQuery";
import { NavbarMinimal } from "../components/Navbar";
import { NotificationsProvider } from "@mantine/notifications";
<<<<<<< HEAD
=======
import { SpotlightProvider, openSpotlight } from "@mantine/spotlight";
import type { SpotlightAction } from "@mantine/spotlight";
import { open } from "@tauri-apps/api/shell";
import { setCookie, getCookie } from "cookies-next";

import {
  IconHome,
  IconDashboard,
  IconFileText,
  IconSearch,
  IconCode,
  IconPrompt,
  IconVectorBezierCircle,
  IconHome2,
} from "@tabler/icons";
import { useCallback, useEffect, useMemo, useState } from "react";
import { useRouter } from "next/router";
import { useHotkeys } from "@mantine/hooks";

const createActions = (
  navigate: (url: string) => void,
  toggleColorScheme: () => void
): SpotlightAction[] => [
  {
    title: "Login",
    description: "Get full information about current system status",
    onTrigger: () => navigate("/"),
    icon: <IconHome2 size={18} />,
  },
  {
    title: "Dashboard",
    description: "Get full information about current system status",
    onTrigger: () => navigate("/dashboard"),
    icon: <IconDashboard size={18} />,
  },
  {
    title: "View Logs",
    description: "Get full information about current system status",
    onTrigger: () => navigate("/logs"),
    icon: <IconPrompt size={18} />,
  },
  {
    title: "Architypes",
    description: "Get full information about current system status",
    onTrigger: () => navigate("/architype"),
    icon: <IconCode size={18} />,
  },
  {
    title: "View Graph",
    description: "View and interact with your graph",
    onTrigger: () => navigate("/graph-viewer"),
    icon: <IconVectorBezierCircle size={18} />,
  },
  {
    title: "Documentation",
    description: "Visit documentation to  learn more about Jaseci",
    onTrigger: () => open("https://docs.jaseci.org"),
    icon: <IconFileText size={18} />,
  },
  {
    title: "Switch Color Scheme",
    description: "Switch between light and dark theme",
    onTrigger: () => toggleColorScheme(),
    icon: <IconFileText size={18} />,
  },
];
>>>>>>> 4e1c2b0b

export default function App(props: AppProps) {
  const { Component, pageProps } = props;
  const navigate = useRouter().push;
  const [colorScheme, setColorScheme] = useState<ColorScheme>(
    (getCookie("colorScheme") as ColorScheme) || "light"
  );

  useHotkeys([
    ["mod+L", () => navigate("/logs")],
    ["mod+O", () => navigate("/architype")],
    ["mod+D", () => navigate("/dashboard")],
    ["mod+G", () => navigate("/graph-viewer")],
    ["mod+shift+T", () => toggleColorScheme()],
    ["mod+H", () => navigate("/")],
  ]);

  const toggleColorScheme = useCallback(() => {
    setColorScheme(colorScheme === "dark" ? "light" : "dark");
    setCookie("colorScheme", colorScheme === "dark" ? "light" : "dark");
  }, [colorScheme]);

  const actions = useMemo(
    () => createActions(navigate, toggleColorScheme),
    [colorScheme]
  );

  return (
    <>
      <Head>
        <title>Jaseci Studio</title>
        <meta
          name="viewport"
          content="minimum-scale=1, initial-scale=1, width=device-width"
        />
        <link type={"text/css"} href="ui_kit/components/components.css"></link>
      </Head>
      <script
        type={"module"}
        src={"ui_kit/components/components.esm.js"}
      ></script>
      <script noModule src={"ui_kit/components/components.js"}></script>
      <ReactQuery>
        <MantineProvider
          withGlobalStyles
          withNormalizeCSS
          theme={{ ...theme, colorScheme }}
        >
          <div data-theme="greenheart">
            <AppShell navbar={<NavbarMinimal></NavbarMinimal>}>
              <SpotlightProvider
                actions={actions}
                searchIcon={<IconSearch size={18} />}
                searchPlaceholder="Search..."
                shortcut="mod + k"
                nothingFoundMessage="Nothing found..."
              >
                {/* <SpotlightControl /> */}
              </SpotlightProvider>
              <NotificationsProvider>
                <Component {...pageProps} />
              </NotificationsProvider>
            </AppShell>
          </div>
        </MantineProvider>
      </ReactQuery>
    </>
  );
}<|MERGE_RESOLUTION|>--- conflicted
+++ resolved
@@ -13,8 +13,6 @@
 import ReactQuery from "../components/ReactQuery";
 import { NavbarMinimal } from "../components/Navbar";
 import { NotificationsProvider } from "@mantine/notifications";
-<<<<<<< HEAD
-=======
 import { SpotlightProvider, openSpotlight } from "@mantine/spotlight";
 import type { SpotlightAction } from "@mantine/spotlight";
 import { open } from "@tauri-apps/api/shell";
@@ -81,7 +79,6 @@
     icon: <IconFileText size={18} />,
   },
 ];
->>>>>>> 4e1c2b0b
 
 export default function App(props: AppProps) {
   const { Component, pageProps } = props;
