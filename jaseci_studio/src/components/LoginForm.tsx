--- conflicted
+++ resolved
@@ -15,14 +15,11 @@
 import { z } from "zod";
 import FormTextField from "./FormTextField";
 import { useMutation } from "@tanstack/react-query";
-<<<<<<< HEAD
-import { useRouter, useSearchParams } from "next/navigation";
+import { useSearchParams } from "next/navigation";
 import { useState } from "react";
 import { IconShield, IconShieldX } from "@tabler/icons";
-=======
 import { useRouter } from "next/router";
 import { useEffect, useState } from "react";
->>>>>>> 4e1c2b0b
 
 const connectionSchema = z.object({
   email: z.string().email(),
