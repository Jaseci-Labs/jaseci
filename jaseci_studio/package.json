--- conflicted
+++ resolved
@@ -5,14 +5,9 @@
   "type": "commonjs",
   "scripts": {
     "setup:ui": "cd ../ui_components && yarn install && yarn build",
-<<<<<<< HEAD
-    "dev": "NODE_ENV=development next dev -p 1420",
-    "build": "NODE_ENV=production next build && next export -o dist",
-=======
     "dev": "NEXT_PUBLIC_TAURI=true next dev -p 1420",
     "build": "next build && next export -o dist",
     "build:app": "NEXT_PUBLIC_TAURI=true next build && next export -o dist",
->>>>>>> 4e1c2b0b
     "tauri": "tauri",
     "test:e2e": "playwright test",
     "test:unit": "vitest test",
